--- conflicted
+++ resolved
@@ -56,30 +56,6 @@
     }
     return s;
   }
-<<<<<<< HEAD
-
-  static void UpdateForInlining(base::untyped_buffer::iterator* iter,
-                                Inliner const& inliner) {
-    // auto ctrl = iter->read<control_bits>();
-    // iter->read<uint16_t>();
-
-    // if (ctrl.only_get) {
-    //   inliner.Inline(&iter->read<Reg>());
-    //   return;
-    // }
-
-    // if (ctrl.reg) {
-    //   inliner.Inline(&iter->read<Reg>());
-    // } else {
-    //   // TODO: Add core::LayoutRequirements so you can skip forward by the
-    //   // appropriate amount without instantiating so many templates.
-    //   PrimitiveDispatch(ctrl.primitive_type, [&](auto tag) {
-    //     iter->read<typename std::decay_t<decltype(tag)>::type>();
-    //   });
-    // }
-  }
-=======
->>>>>>> 5f0ae30c
 };
 
 template <typename T>
