--- conflicted
+++ resolved
@@ -126,18 +126,6 @@
   static std::string DebugString(base::untyped_buffer::const_iterator *iter) {
     return "NOT_YET";
   }
-<<<<<<< HEAD
-
-  static void UpdateForInlining(base::untyped_buffer::iterator *iter,
-                                Inliner const &inliner) {
-    // internal::Deserialize<uint16_t, type::Type const *>(
-    //     iter, [&inliner](Reg &reg) { inliner.Inline(&reg); });
-    // internal::Deserialize<uint16_t, type::Type const *>(
-    //     iter, [&inliner](Reg &reg) { inliner.Inline(&reg); });
-    // inliner.Inline(&iter->read<Reg>(), type::Type_);  // Result value
-  }
-=======
->>>>>>> 5f0ae30c
 };
 
 RegOr<type::Function const *> Arrow(
