--- conflicted
+++ resolved
@@ -282,38 +282,6 @@
     s.append(stringify(iter->read<Reg>()));
     return s;
   }
-<<<<<<< HEAD
-
-  static void UpdateForInlining(base::untyped_buffer::iterator* iter,
-                                Inliner const& inliner) {
-    // auto ctrl = iter->read<control_bits>();
-    // // TODO: Add core::LayoutRequirements so you can skip forward by the
-    // // appropriate amount without instantiating so many templates.
-    // if (ctrl.reg0) {
-    //   inliner.Inline(&iter->read<Reg>());
-    // } else {
-    //   PrimitiveDispatch(ctrl.primitive_type, [&](auto tag) {
-    //     iter->read<typename std::decay_t<decltype(tag)>::type>();
-    //   });
-    // }
-    // // Result value
-    // inliner.Inline(&iter->read<Reg>(), GetType(ctrl.primitive_type));
-  }
-
- private:
-  template <typename T>
-  static auto Apply(base::untyped_buffer::const_iterator* iter, bool reg0,
-                    backend::ExecContext* ctx) {
-    if constexpr (IsSupported<T>()) {
-      auto val = reg0 ? ctx->resolve<T>(iter->read<Reg>()) : iter->read<T>();
-      DEBUG_LOG("unary")(val);
-      return Fn{}(val);
-    } else {
-      return T{};
-    }
-  }
-=======
->>>>>>> 5f0ae30c
 };
 
 template <typename CmdType>
@@ -404,50 +372,6 @@
     s.append(stringify(iter->read<Reg>()));
     return s;
   }
-<<<<<<< HEAD
-
-  static void UpdateForInlining(base::untyped_buffer::iterator* iter,
-                                Inliner const& inliner) {
-    // auto ctrl = iter->read<control_bits>();
-    // if (ctrl.reg0) {
-    //   inliner.Inline(&iter->read<Reg>());
-    // } else {
-    //   // TODO: Add core::LayoutRequirements so you can skip forward by the
-    //   // appropriate amount without instantiating so many templates.
-    //   PrimitiveDispatch(ctrl.primitive_type, [&](auto tag) {
-    //     iter->read<typename std::decay_t<decltype(tag)>::type>();
-    //   });
-    // }
-
-    // if (ctrl.reg1) {
-    //   inliner.Inline(&iter->read<Reg>());
-    // } else {
-    //   // TODO: Add core::LayoutRequirements so you can skip forward by the
-    //   // appropriate amount without instantiating so many templates.
-    //   PrimitiveDispatch(ctrl.primitive_type, [&](auto tag) {
-    //     iter->read<typename std::decay_t<decltype(tag)>::type>();
-    //   });
-    // }
-
-    // // Result value
-    // inliner.Inline(&iter->read<Reg>(), GetType(ctrl.primitive_type));
-  }
-
- private:
-  template <typename T>
-  static auto Apply(base::untyped_buffer::const_iterator* iter, bool reg0,
-                    bool reg1, backend::ExecContext* ctx) {
-    if constexpr (IsSupported<T>()) {
-      auto lhs = reg0 ? ctx->resolve<T>(iter->read<Reg>()) : iter->read<T>();
-      auto rhs = reg1 ? ctx->resolve<T>(iter->read<Reg>()) : iter->read<T>();
-      DEBUG_LOG("binary")(lhs, rhs);
-      return Fn{}(lhs, rhs);
-    } else {
-      return T{};
-    }
-  }
-=======
->>>>>>> 5f0ae30c
 };
 
 template <typename CmdType>
@@ -492,17 +416,6 @@
   static std::string DebugString(base::untyped_buffer::const_iterator* iter) {
     return "NOT_YET";
   }
-<<<<<<< HEAD
-
-  static void UpdateForInlining(base::untyped_buffer::iterator* iter,
-                                Inliner const& inliner) {
-    // Deserialize<uint16_t, T>(iter,
-    //                          [&inliner](Reg& reg) { inliner.Inline(&reg); });
-    // // Result value
-    // inliner.Inline(&iter->read<Reg>(), ::type::Get<T>());
-  }
-=======
->>>>>>> 5f0ae30c
 };
 
 template <typename CmdType>
