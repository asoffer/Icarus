--- conflicted
+++ resolved
@@ -5,406 +5,11 @@
 #include "absl/types/span.h"
 #include "ast/ast.h"
 #include "base/debug.h"
-<<<<<<< HEAD
 #include "ir/value/addr.h"
 #include "type/primitive.h"
 
 namespace frontend {
 namespace {
-=======
-#include "base/global.h"
-#include "diagnostic/consumer/consumer.h"
-#include "diagnostic/message.h"
-#include "frontend/lex/lex.h"
-#include "frontend/lex/operators.h"
-#include "frontend/lex/tagged_node.h"
-#include "frontend/lex/token.h"
-#include "frontend/parse_rule.h"
-
-ABSL_FLAG(bool, debug_parser, false,
-          "Step through the parser step-by-step for debugging.");
-
-namespace frontend {
-namespace {
-
-struct TodoDiagnostic {
-  static constexpr std::string_view kCategory = "todo";
-  static constexpr std::string_view kName     = "todo";
-
-  diagnostic::DiagnosticMessage ToMessage() const {
-    return diagnostic::DiagnosticMessage(
-        diagnostic::Text("TODO: Diagnostic emit from %s, line %u.",
-                         loc.file_name(), loc.line()),
-        diagnostic::SourceQuote().Highlighted(range, diagnostic::Style{}));
-  }
-
-  std::experimental::source_location loc =
-      std::experimental::source_location::current();
-  std::string_view range;
-};
-
-struct NonIdentifierBinding {
-  static constexpr std::string_view kCategory = "parse-error";
-  static constexpr std::string_view kName     = "non-identifier-binding";
-
-  diagnostic::DiagnosticMessage ToMessage() const {
-    return diagnostic::DiagnosticMessage(
-        diagnostic::Text("A backtick (`) must be followed by an identifier"),
-        diagnostic::SourceQuote().Highlighted(range, diagnostic::Style{}));
-  }
-
-  std::string_view range;
-};
-
-struct DeclaringNonIdentifier {
-  static constexpr std::string_view kCategory = "parse-error";
-  static constexpr std::string_view kName     = "declaring-non-identifier";
-
-  diagnostic::DiagnosticMessage ToMessage() const {
-    return diagnostic::DiagnosticMessage(
-        diagnostic::Text("Encountered a declaration where the expression being "
-                         "declared is not an identifier."),
-        diagnostic::SourceQuote().Highlighted(id_range,
-                                              diagnostic::Style::ErrorText()));
-  }
-
-  std::string_view id_range;
-};
-
-struct AssigningNonIdentifier {
-  static constexpr std::string_view kCategory = "parse-error";
-  static constexpr std::string_view kName     = "assigning-non-identifier";
-
-  diagnostic::DiagnosticMessage ToMessage() const {
-    return diagnostic::DiagnosticMessage(
-        diagnostic::Text("Encountered an assignment where the expression being "
-                         "assigned to is not an identifier."),
-        diagnostic::SourceQuote().Highlighted(id_range,
-                                              diagnostic::Style::ErrorText()));
-  }
-
-  std::string_view id_range;
-};
-
-struct AccessRhsNotIdentifier {
-  static constexpr std::string_view kCategory = "parse-error";
-  static constexpr std::string_view kName     = "access-rhs-not-identifier";
-
-  diagnostic::DiagnosticMessage ToMessage() const {
-    return diagnostic::DiagnosticMessage(
-        diagnostic::Text("Right-hand side must be an identifier"),
-        diagnostic::SourceQuote().Highlighted(range, diagnostic::Style{}));
-  }
-
-  std::string_view range;
-};
-
-// TODO: do we want to talk about this as already having a label, or giving it
-// multiple labels? "multiple labels" seems clearer because it doesn't refer to
-// parser state.
-struct ScopeNodeAlreadyHasLabel {
-  static constexpr std::string_view kCategory = "parse-error";
-  static constexpr std::string_view kName     = "scope-already-has-label";
-
-  diagnostic::DiagnosticMessage ToMessage() const {
-    return diagnostic::DiagnosticMessage(
-        diagnostic::Text("This scope already has a label."),
-        diagnostic::SourceQuote().Highlighted(range, diagnostic::Style{}));
-  }
-
-  std::string_view label_range;
-  std::string_view range;
-};
-
-struct ReservedKeyword {
-  static constexpr std::string_view kCategory = "parse-error";
-  static constexpr std::string_view kName     = "reserved-keyword";
-
-  diagnostic::DiagnosticMessage ToMessage() const {
-    return diagnostic::DiagnosticMessage(
-        diagnostic::Text("Identifier `%s` is a reserved keyword.", keyword),
-        diagnostic::SourceQuote().Highlighted(range, diagnostic::Style{}));
-  }
-
-  std::string_view range;
-  std::string keyword;
-};
-
-struct CallingDeclaration {
-  static constexpr std::string_view kCategory = "parse-error";
-  static constexpr std::string_view kName     = "calling-declaration";
-
-  diagnostic::DiagnosticMessage ToMessage() const {
-    return diagnostic::DiagnosticMessage(
-        diagnostic::Text("Declarations cannot be called"),
-        diagnostic::SourceQuote().Highlighted(range, diagnostic::Style{}));
-  }
-
-  std::string_view range;
-};
-
-struct IndexingDeclaration {
-  static constexpr std::string_view kCategory = "parse-error";
-  static constexpr std::string_view kName     = "indexing-declaration";
-
-  diagnostic::DiagnosticMessage ToMessage() const {
-    return diagnostic::DiagnosticMessage(
-        diagnostic::Text("Declarations cannot be indexed"),
-        diagnostic::SourceQuote().Highlighted(range, diagnostic::Style{}));
-  }
-
-  std::string_view range;
-};
-
-struct UnknownDeclarationInBlock {
-  static constexpr std::string_view kCategory = "parse-error";
-  static constexpr std::string_view kName     = "unknown-declaration-in-block";
-
-  diagnostic::DiagnosticMessage ToMessage() const {
-    return diagnostic::DiagnosticMessage(
-        diagnostic::Text("Scope blocks may only declare 'before' and 'after'."),
-        diagnostic::SourceQuote()
-            .Highlighted(error_range, diagnostic::Style::ErrorText())
-            .Highlighted(context_range, diagnostic::Style{}));
-  }
-
-  std::string_view error_range, context_range;
-};
-
-struct NonDeclarationInBlock {
-  static constexpr std::string_view kCategory = "parse-error";
-  static constexpr std::string_view kName     = "non-declaration-in-block";
-
-  diagnostic::DiagnosticMessage ToMessage() const {
-    return diagnostic::DiagnosticMessage(
-        diagnostic::Text("Scope blocks may only contain declarations."),
-        diagnostic::SourceQuote()
-            .Highlighted(error_range, diagnostic::Style::ErrorText())
-            .Highlighted(context_range, diagnostic::Style{}));
-  }
-
-  std::string_view error_range, context_range;
-};
-
-struct NonDeclarationInScope {
-  static constexpr std::string_view kCategory = "parse-error";
-  static constexpr std::string_view kName     = "non-declaration-in-scope";
-
-  diagnostic::DiagnosticMessage ToMessage() const {
-    return diagnostic::DiagnosticMessage(
-        diagnostic::Text("Scopes may only contain declarations."),
-        diagnostic::SourceQuote()
-            .Highlighted(error_range, diagnostic::Style::ErrorText())
-            .Highlighted(context_range, diagnostic::Style{}));
-  }
-
-  std::string_view error_range, context_range;
-};
-
-struct NonDeclarationInStruct {
-  static constexpr std::string_view kCategory = "parse-error";
-  static constexpr std::string_view kName     = "non-declaration-in-struct";
-
-  diagnostic::DiagnosticMessage ToMessage() const {
-    return diagnostic::DiagnosticMessage(
-        diagnostic::Text(
-            "Each struct member must be defined using a declaration."),
-        diagnostic::SourceQuote()
-            .Highlighted(error_range, diagnostic::Style::ErrorText())
-            .Highlighted(context_range, diagnostic::Style{}));
-  }
-
-  std::string_view error_range, context_range;
-};
-
-struct NonDeclarationInInterface {
-  static constexpr std::string_view kCategory = "parse-error";
-  static constexpr std::string_view kName     = "non-declaration-in-interface";
-
-  diagnostic::DiagnosticMessage ToMessage() const {
-    return diagnostic::DiagnosticMessage(
-        diagnostic::Text(
-            "Each interface member must be defined using a declaration."),
-        diagnostic::SourceQuote()
-            .Highlighted(error_range, diagnostic::Style::ErrorText())
-            .Highlighted(context_range, diagnostic::Style{}));
-  }
-
-  std::string_view error_range, context_range;
-};
-
-struct InvalidArgumentTypeVar {
-  static constexpr std::string_view kCategory = "parse-error";
-  static constexpr std::string_view kName     = "invalid-argument-type-var";
-
-  diagnostic::DiagnosticMessage ToMessage() const {
-    return diagnostic::DiagnosticMessage(
-        diagnostic::Text("Argument type variables must be valid identifiers."),
-        diagnostic::SourceQuote()
-            .Highlighted(error_range, diagnostic::Style::ErrorText())
-            .Highlighted(context_range, diagnostic::Style{}));
-  }
-
-  std::string_view error_range, context_range;
-};
-
-struct NonAssignmentInDesignatedInitializer {
-  static constexpr std::string_view kCategory = "parse-error";
-  static constexpr std::string_view kName =
-      "non-assignment-in-designated-initializer";
-
-  diagnostic::DiagnosticMessage ToMessage() const {
-    return diagnostic::DiagnosticMessage(
-        diagnostic::Text(
-            "Each struct member must be initialized with an assignment."),
-        diagnostic::SourceQuote()
-            .Highlighted(error_range, diagnostic::Style::ErrorText())
-            .Highlighted(context_range, diagnostic::Style{}));
-  }
-
-  std::string_view error_range, context_range;
-};
-
-struct ExceedinglyCrappyParseError {
-  static constexpr std::string_view kCategory = "parse-error";
-  static constexpr std::string_view kName = "exceedingly-crappy-parse-error";
-
-  diagnostic::DiagnosticMessage ToMessage() const {
-    return diagnostic::DiagnosticMessage(
-        diagnostic::Text("Parse errors found somewhere"));
-  }
-};
-
-struct CommaSeparatedListStatement {
-  static constexpr std::string_view kCategory = "parse-error";
-  static constexpr std::string_view kName = "comma-separated-list-statement";
-
-  diagnostic::DiagnosticMessage ToMessage() const {
-    return diagnostic::DiagnosticMessage(
-        diagnostic::Text("Comma-separated lists are not allowed as statements"),
-        diagnostic::SourceQuote().Highlighted(range, diagnostic::Style{}));
-  }
-
-  std::string_view range;
-};
-
-struct DeclarationUsedInUnaryOperator {
-  static constexpr std::string_view kCategory = "parse-error";
-  static constexpr std::string_view kName =
-      "declaration-used-in-unary-operator";
-
-  diagnostic::DiagnosticMessage ToMessage() const {
-    return diagnostic::DiagnosticMessage(
-        diagnostic::Text(
-            "Declarations cannot be used as argument to unary operator."),
-        diagnostic::SourceQuote().Highlighted(range, diagnostic::Style{}));
-  }
-
-  std::string_view range;
-};
-
-struct PositionalArgumentFollowingNamed {
-  static constexpr std::string_view kCategory = "parse-error";
-  static constexpr std::string_view kName =
-      "positional-argument-followed-by-named";
-
-  diagnostic::DiagnosticMessage ToMessage() const {
-    diagnostic::SourceQuote quote;
-    quote.Highlighted(last_named, diagnostic::Style{});
-    for (auto const &pos_range : pos_ranges) {
-      quote.Highlighted(pos_range, diagnostic::Style{});
-    }
-    return diagnostic::DiagnosticMessage(
-        diagnostic::Text(
-            "Positional function arguments cannot follow a named argument."),
-        std::move(quote));
-  }
-
-  std::vector<std::string_view> pos_ranges;
-  std::string_view last_named;
-};
-
-struct UnknownBuiltinHashtag {
-  static constexpr std::string_view kCategory = "parse-error";
-  static constexpr std::string_view kName     = "unknown-builtin-hashtag";
-
-  diagnostic::DiagnosticMessage ToMessage() const {
-    return diagnostic::DiagnosticMessage(
-        diagnostic::Text("Unknown builtin hashtag #%s", token),
-        diagnostic::SourceQuote().Highlighted(range, diagnostic::Style{}));
-  }
-
-  std::string token;
-  std::string_view range;
-};
-
-struct BracedShortFunctionLiteral {
-  static constexpr std::string_view kCategory = "parse-error";
-  static constexpr std::string_view kName     = "braced-short-function-literal";
-
-  diagnostic::DiagnosticMessage ToMessage() const {
-    return diagnostic::DiagnosticMessage(
-        diagnostic::Text("Unexpected braces in short function literal."),
-        diagnostic::SourceQuote().Highlighted(range, diagnostic::Style{}),
-        diagnostic::Text(
-            "\nShort function literals do not use braces in Icarus.\n"
-            "Rather than writing `(n: i64) => { n * n }`, remove the braces "
-            "and write `(n: i64) => n * n`."));
-  }
-
-  std::string_view range;
-};
-
-std::unique_ptr<ast::Identifier> MakeInvalidNode(std::string_view range) {
-  return std::make_unique<ast::Identifier>(range);
-}
-
-struct Statements : ast::Node {
-  Statements(std::string_view range) : ast::Node(-1, range) {}
-  ~Statements() override {}
-  Statements(Statements &&) noexcept = default;
-  Statements &operator=(Statements &&) noexcept = default;
-
-  void set_range(std::string_view range) { range_ = range; }
-
-  size_t size() const { return content_.size(); }
-  void append(std::unique_ptr<ast::Node> &&node) {
-    if (auto *stmts = node->if_as<Statements>()) {
-      content_.insert(content_.end(),
-                      std::make_move_iterator(stmts->content_.begin()),
-                      std::make_move_iterator(stmts->content_.end()));
-    } else {
-      content_.push_back(std::move(node));
-    }
-  }
-  std::vector<std::unique_ptr<ast::Node>> extract() && {
-    return std::move(content_);
-  }
-  std::vector<std::unique_ptr<ast::Node>> content_;
-};
-
-struct CommaList : ast::Expression {
-  explicit CommaList(std::string_view range) : ast::Expression(-1, range) {}
-  ~CommaList() override {}
-
-  CommaList(CommaList const &) noexcept = default;
-  CommaList(CommaList &&) noexcept      = default;
-  CommaList &operator=(CommaList const &) noexcept = default;
-  CommaList &operator=(CommaList &&) noexcept = default;
-
-  void DebugStrAppend(std::string *out, size_t indent) const override {
-    absl::StrAppend(out, "(",
-                    absl::StrJoin(nodes_, ", ",
-                                  [](std::string *out, auto const &n) {
-                                    absl::StrAppend(out, n->DebugString());
-                                  }),
-                    ")");
-  }
-
-  std::vector<std::unique_ptr<ast::Node>> &&extract() && {
-    return std::move(nodes_);
-  }
->>>>>>> ad7b9655
 
 std::string_view ExtractRange(absl::Span<Lexeme const> &lexemes,
                               absl::Span<Lexeme const> remaining) {
@@ -418,541 +23,6 @@
   return result;
 }
 
-<<<<<<< HEAD
-// TODO: Out of sheer laziness, I haven't wired this through yet.
-SourceBuffer const *src;
-=======
-template <typename To, typename From>
-std::unique_ptr<To> move_as(std::unique_ptr<From> &val) {
-  return std::unique_ptr<To>(static_cast<To *>(val.release()));
-}
-
-void ValidateStatementSyntax(ast::Node *node,
-                             diagnostic::DiagnosticConsumer &diag) {
-  if (auto *cl = node->if_as<CommaList>()) {
-    diag.Consume(CommaSeparatedListStatement{.range = cl->range()});
-    // TODO: Do we call this more than once?
-  }
-}
-
-constexpr size_t left_assoc  = 0;
-constexpr size_t right_assoc = 1;
-constexpr size_t non_assoc   = 2;
-constexpr size_t chain_assoc = 3;
-constexpr size_t assoc_mask  = 3;
-
-constexpr size_t precedence(Operator op) {
-  switch (op) {
-#define OPERATOR_MACRO(name, symbol, tag, prec, assoc)                         \
-  case Operator::name:                                                         \
-    return (((prec) << 2) + (assoc));
-#include "frontend/lex/operators.xmacro.h"
-#undef OPERATOR_MACRO
-  }
-
-  // Use the builtin directly rather than `UNREACHABLE()` because
-  // `UNREACHABLE()` cannot be used in constexpr.
-  __builtin_unreachable();
-}
-
-std::unique_ptr<ast::Node> AddHashtag(
-    absl::Span<std::unique_ptr<ast::Node>> nodes,
-    diagnostic::DiagnosticConsumer &diag) {
-  auto expr              = move_as<ast::Expression>(nodes.back());
-  std::string_view token = nodes.front()->as<Token>().token;
-
-  for (auto [name, tag] : ir::BuiltinHashtagsByName) {
-    if (token == name) {
-      expr->hashtags.insert(tag);
-      return expr;
-    }
-  }
-
-  if (token.front() == '{' or token.back() == '}') {
-    diag.Consume(UnknownBuiltinHashtag{.token = std::string{token},
-                                       .range = nodes.front()->range()});
-  } else {
-    // TODO: User-defined hashtag.
-  }
-  return expr;
-}
-
-std::unique_ptr<ast::Node> EmptyBraces(
-    absl::Span<std::unique_ptr<ast::Node>> nodes,
-    diagnostic::DiagnosticConsumer &) {
-  return std::make_unique<Statements>(std::string_view(
-      nodes.front()->range().begin(), nodes.back()->range().end()));
-}
-
-std::unique_ptr<ast::Node> BuildControlHandler(
-    std::unique_ptr<ast::Node> node) {
-  auto &tk = node->as<Token>().token;
-  if (tk == "return") {
-    return std::make_unique<ast::ReturnStmt>(node->range());
-  }
-  UNREACHABLE();
-}
-
-std::unique_ptr<ast::Node> BuildWhileStmt(
-    absl::Span<std::unique_ptr<ast::Node>> nodes,
-    diagnostic::DiagnosticConsumer &diag) {
-  std::string_view range(nodes.front()->range().begin(),
-                         nodes.back()->range().end());
-  // TODO: Make robust.
-  std::vector<std::unique_ptr<ast::Node>> body;
-  if (auto *stmts = nodes[2]->if_as<Statements>()) {
-    body = std::move(*stmts).extract();
-  } else {
-    body.push_back(std::move(nodes[2]));
-  }
-
-  return std::make_unique<ast::WhileStmt>(
-      range, move_as<ast::Expression>(nodes[1]), std::move(body));
-}
-
-std::unique_ptr<ast::Node> BuildIfStmt(
-    absl::Span<std::unique_ptr<ast::Node>> nodes,
-    diagnostic::DiagnosticConsumer &diag) {
-  std::string_view range(nodes.front()->range().begin(),
-                         nodes.back()->range().end());
-  // TODO: Make robust.
-  std::vector<std::unique_ptr<ast::Node>> true_body;
-  if (auto *stmts = nodes[2]->if_as<Statements>()) {
-    true_body = std::move(*stmts).extract();
-  } else {
-    true_body.push_back(std::move(nodes[2]));
-  }
-
-  return std::make_unique<ast::IfStmt>(
-      range, move_as<ast::Expression>(nodes[1]), std::move(true_body));
-}
-
-std::unique_ptr<ast::Node> ExtendIfElseStmt(
-    absl::Span<std::unique_ptr<ast::Node>> nodes,
-    diagnostic::DiagnosticConsumer &diag) {
-  std::string_view range(nodes.front()->range().begin(),
-                         nodes.back()->range().end());
-  auto if_stmt           = move_as<ast::IfStmt>(nodes[0]);
-  auto extension_if_stmt = move_as<ast::IfStmt>(nodes[2]);
-
-  if (auto *id = nodes[1]->if_as<ast::Identifier>()) {
-    if (id->name() != "else") { NOT_YET(); }
-  } else {
-    NOT_YET();
-  }
-  // TODO: Make robust.
-  if_stmt->AppendElseBlock(std::move(extension_if_stmt));
-  return if_stmt;
-}
-
-std::unique_ptr<ast::Node> BuildIfElseStmt(
-    absl::Span<std::unique_ptr<ast::Node>> nodes,
-    diagnostic::DiagnosticConsumer &diag) {
-  std::string_view range(nodes.front()->range().begin(),
-                         nodes.back()->range().end());
-  auto if_stmt = move_as<ast::IfStmt>(nodes[0]);
-
-  auto block_node = move_as<ast::BlockNode>(nodes[1]);
-  if (block_node->name() != "else") { NOT_YET(); }
-
-  // TODO: Make robust.
-  if_stmt->SetFalseBlock(std::move(*block_node).extract());
-  return if_stmt;
-}
-
-std::unique_ptr<ast::Node> BuildRightUnop(
-    absl::Span<std::unique_ptr<ast::Node>> nodes,
-    diagnostic::DiagnosticConsumer &diag) {
-  std::string_view tk = nodes[1]->as<Token>().token;
-  if (tk == ":?") {
-    std::string_view range(nodes[0]->range().begin(), nodes[1]->range().end());
-    auto unop = std::make_unique<ast::UnaryOperator>(
-        range, ast::UnaryOperator::Kind::TypeOf,
-        move_as<ast::Expression>(nodes[0]));
-
-    if (unop->operand()->is<ast::Declaration>() and
-        not unop->operand()->is<ast::BindingDeclaration>()) {
-      diag.Consume(
-          DeclarationUsedInUnaryOperator{.range = unop->operand()->range()});
-    }
-
-    return unop;
-  } else {
-    UNREACHABLE();
-  }
-}
-
-void MergeIntoArgs(std::vector<ast::Call::Argument> &args,
-                   std::unique_ptr<ast::Node> args_expr,
-                   diagnostic::DiagnosticConsumer &diag) {
-  if (auto *cl = args_expr->if_as<CommaList>()) {
-    std::optional<std::string_view> last_named_range_before_error =
-        std::nullopt;
-    std::vector<std::string_view> positional_error_ranges;
-
-    for (auto &expr : cl->nodes_) {
-      if (auto *a = expr->if_as<ast::Assignment>()) {
-        if (positional_error_ranges.empty()) {
-          last_named_range_before_error = a->lhs()[0]->range();
-        }
-        // TODO: Error if there are multiple entries in this assignment.
-        auto [lhs, rhs] = std::move(*a).extract();
-        args.emplace_back(lhs[0]->as<ast::Identifier>().range(),
-                          std::move(rhs[0]));
-      } else {
-        if (last_named_range_before_error.has_value()) {
-          positional_error_ranges.push_back(expr->range());
-        }
-        char const *p = args_expr->range().data();
-        args.emplace_back(std::string_view(p, 0),
-                          move_as<ast::Expression>(expr));
-      }
-    }
-
-    if (not positional_error_ranges.empty()) {
-      diag.Consume(PositionalArgumentFollowingNamed{
-          .pos_ranges = positional_error_ranges,
-          .last_named = *last_named_range_before_error});
-    }
-  } else {
-    if (auto *a = args_expr->if_as<ast::Assignment>()) {
-      auto [lhs, rhs] = std::move(*a).extract();
-      // TODO: Error if there are multiple entries in this assignment.
-      args.emplace_back(lhs[0]->as<ast::Identifier>().range(),
-                        std::move(rhs[0]));
-    } else {
-      char const *p = args_expr->range().data();
-      args.emplace_back(std::string_view(p, 0),
-                        move_as<ast::Expression>(args_expr));
-    }
-  }
-}
-
-std::unique_ptr<ast::Node> BuildFullCall(
-    absl::Span<std::unique_ptr<ast::Node>> nodes,
-    diagnostic::DiagnosticConsumer &diag) {
-  // Due to constraints of predecence, The token must be a `'`.
-  ASSERT(nodes[1]->as<Token>().token == "'");
-  std::string_view range(nodes.front()->range().begin(),
-                         nodes.back()->range().end());
-
-  std::vector<ast::Call::Argument> args;
-  MergeIntoArgs(args, std::move(nodes[0]), diag);
-  size_t split = args.size();
-  MergeIntoArgs(args, std::move(nodes[3]), diag);
-
-  auto callee = move_as<ast::Expression>(nodes[2]);
-
-  if (callee->is<ast::Declaration>()) {
-    diag.Consume(CallingDeclaration{.range = callee->range()});
-  }
-
-  return std::make_unique<ast::Call>(range, std::move(callee), std::move(args),
-                                     split);
-}
-
-std::unique_ptr<ast::Node> BuildParenCall(
-    absl::Span<std::unique_ptr<ast::Node>> nodes,
-    diagnostic::DiagnosticConsumer &diag) {
-  std::string_view range(nodes.front()->range().begin(),
-                         nodes.back()->range().end());
-  auto callee = move_as<ast::Expression>(nodes[0]);
-
-  std::vector<ast::Call::Argument> args;
-  MergeIntoArgs(args, std::move(nodes[1]), diag);
-
-  if (callee->is<ast::Declaration>()) {
-    diag.Consume(CallingDeclaration{.range = callee->range()});
-  }
-
-  return std::make_unique<ast::Call>(range, std::move(callee), std::move(args),
-                                     0);
-}
-
-std::unique_ptr<ast::Node> BuildLeftUnop(
-    absl::Span<std::unique_ptr<ast::Node>> nodes,
-    diagnostic::DiagnosticConsumer &diag) {
-  std::string_view tk = nodes[0]->as<Token>().token;
-  std::string_view range(nodes[0]->range().begin(), nodes[1]->range().end());
-
-  if (tk == "import") {
-    return std::make_unique<ast::Import>(range,
-                                         move_as<ast::Expression>(nodes[1]));
-
-  } else if (tk == "`") {
-    if (not nodes[1]->is<ast::Identifier>()) {
-      diag.Consume(NonIdentifierBinding{.range = nodes[0]->range()});
-    }
-
-    return std::make_unique<ast::BindingDeclaration>(
-        range, ast::Declaration::Id(nodes[1]->range()));
-  } else if (tk == "~") {
-    std::string_view range(nodes.front()->range().begin(),
-                           nodes.back()->range().end());
-    return std::make_unique<ast::PatternMatch>(
-        range, move_as<ast::Expression>(nodes[1]));
-  } else if (tk == "$") {
-    if (not nodes[1]->is<ast::Identifier>()) {
-      diag.Consume(InvalidArgumentTypeVar{
-          .error_range   = nodes[1]->range(),
-          .context_range = range,
-      });
-    }
-    return std::make_unique<ast::ArgumentType>(range, nodes[1]->range().data());
-  }
-
-  static base::Global kUnaryOperatorMap =
-      absl::flat_hash_map<std::string_view, ast::UnaryOperator::Kind>{
-          {"copy", ast::UnaryOperator::Kind::Copy},
-          {"init", ast::UnaryOperator::Kind::Init},
-          {"move", ast::UnaryOperator::Kind::Move},
-          {"destroy", ast::UnaryOperator::Kind::Destroy},
-          {"[*]", ast::UnaryOperator::Kind::BufferPointer},
-          {":?", ast::UnaryOperator::Kind::TypeOf},
-          {"&", ast::UnaryOperator::Kind::Address},
-          {"@", ast::UnaryOperator::Kind::At},
-          {"*", ast::UnaryOperator::Kind::Pointer},
-          {"-", ast::UnaryOperator::Kind::Negate},
-          {">>", ast::UnaryOperator::Kind::BlockJump},
-          {"not", ast::UnaryOperator::Kind::Not}};
-
-  auto &operand = nodes[1];
-  auto op       = kUnaryOperatorMap->find(tk)->second;
-
-  if (operand->is<ast::Declaration>() and
-      not operand->is<ast::BindingDeclaration>()) {
-    diag.Consume(DeclarationUsedInUnaryOperator{.range = range});
-    return std::make_unique<ast::UnaryOperator>(
-        range, op, MakeInvalidNode(nodes[1]->range()));
-
-  } else if (not operand->is<ast::Expression>()) {
-    diag.Consume(TodoDiagnostic{.range = range});
-    return std::make_unique<ast::UnaryOperator>(
-        range, op, MakeInvalidNode(nodes[1]->range()));
-
-  } else {
-    return std::make_unique<ast::UnaryOperator>(
-        range, op, move_as<ast::Expression>(nodes[1]));
-  }
-}
-
-template <typename T>
-static std::vector<std::unique_ptr<T>> ExtractIfCommaList(
-    std::unique_ptr<ast::Node> node, bool even_if_parenthesized = false) {
-  std::vector<std::unique_ptr<T>> nodes;
-  if (auto *cl = node->if_as<CommaList>();
-      cl and (even_if_parenthesized or cl->num_parentheses() == 0)) {
-    auto extracted = std::move(*cl).extract();
-    nodes.reserve(extracted.size());
-    for (auto &n : extracted) { nodes.push_back(move_as<T>(n)); }
-  } else {
-    nodes.push_back(move_as<T>(node));
-  }
-  return nodes;
-}
-
-std::unique_ptr<ast::Node> BuildLabeledYield(
-    absl::Span<std::unique_ptr<ast::Node>> nodes,
-    diagnostic::DiagnosticConsumer &diag) {
-  auto range = std::string_view(nodes.front()->range().begin(),
-                                nodes.back()->range().end());
-
-  std::vector<std::unique_ptr<ast::Expression>> exprs;
-  if (nodes.size() > 2) {
-    ASSERT(nodes.size() == 3);
-    exprs = ExtractIfCommaList<ast::Expression>(std::move(nodes[2]));
-  }
-  // TODO: Go directly to arguments.
-  std::vector<ast::Call::Argument> args;
-  for (auto &e : exprs) { args.emplace_back("", std::move(e)); }
-  exprs.clear();
-
-  auto stmts = std::make_unique<Statements>(range);
-  stmts->append(std::make_unique<ast::YieldStmt>(
-      range, std::move(args), move_as<ast::Label>(nodes[0])));
-  return stmts;
-}
-
-std::unique_ptr<ast::Node> BuildUnlabeledYield(
-    absl::Span<std::unique_ptr<ast::Node>> nodes,
-    diagnostic::DiagnosticConsumer &diag) {
-  auto range = std::string_view(nodes.front()->range().begin(),
-                                nodes.back()->range().end());
-  // TODO: Go directly to arguments.
-  std::vector<std::unique_ptr<ast::Expression>> exprs =
-      ExtractIfCommaList<ast::Expression>(std::move(nodes[1]));
-  std::vector<ast::Call::Argument> args;
-  for (auto &e : exprs) { args.emplace_back("", std::move(e)); }
-  exprs.clear();
-
-  auto stmts = std::make_unique<Statements>(range);
-  stmts->append(std::make_unique<ast::YieldStmt>(range, std::move(args)));
-  return stmts;
-}
-
-std::unique_ptr<ast::Node> BuildChainOp(
-    absl::Span<std::unique_ptr<ast::Node>> nodes,
-    diagnostic::DiagnosticConsumer &diag) {
-  auto op = nodes[1]->as<Token>().op;
-  std::unique_ptr<ast::ComparisonOperator> chain;
-
-  // Add to a chain so long as the precedence levels match. The only thing at
-  // that precedence level should be the operators which can be chained.
-  if (nodes[0]->is<ast::ComparisonOperator>() and
-      precedence(nodes[0]->as<ast::ComparisonOperator>().ops().front()) ==
-          precedence(op)) {
-    chain = move_as<ast::ComparisonOperator>(nodes[0]);
-
-  } else {
-    std::string_view range(nodes[0]->range().begin(), nodes[2]->range().end());
-    chain = std::make_unique<ast::ComparisonOperator>(
-        range, move_as<ast::Expression>(nodes[0]));
-  }
-
-  chain->append(op, move_as<ast::Expression>(nodes[2]));
-  return chain;
-}
-
-std::unique_ptr<ast::Node> BuildCommaList(
-    absl::Span<std::unique_ptr<ast::Node>> nodes,
-    diagnostic::DiagnosticConsumer &diag) {
-  std::unique_ptr<CommaList> comma_list = nullptr;
-  if (nodes[0]->is<CommaList>() and
-      nodes[0]->as<CommaList>().num_parentheses() == 0) {
-    comma_list = move_as<CommaList>(nodes[0]);
-  } else {
-    comma_list = std::make_unique<CommaList>(
-        std::string_view(nodes[0]->range().begin(), nodes[2]->range().end()));
-    comma_list->nodes_.push_back(std::move(nodes[0]));
-  }
-  comma_list->nodes_.push_back(std::move(nodes[2]));
-  return comma_list;
-}
-
-std::unique_ptr<ast::Node> BuildAccess(
-    absl::Span<std::unique_ptr<ast::Node>> nodes,
-    diagnostic::DiagnosticConsumer &diag) {
-  auto range =
-      std::string_view(nodes[0]->range().begin(), nodes[2]->range().end());
-  auto &&operand = move_as<ast::Expression>(nodes[0]);
-  if (not nodes[2]->is<ast::Identifier>()) {
-    diag.Consume(AccessRhsNotIdentifier{.range = nodes[2]->range()});
-    return std::make_unique<ast::Access>(range, nodes[2]->range().size(),
-                                         std::move(operand));
-  }
-
-  return std::make_unique<ast::Access>(range, nodes[2]->range().size(),
-                                       std::move(operand));
-}
-
-std::unique_ptr<ast::Node> BuildIndexOperator(
-    absl::Span<std::unique_ptr<ast::Node>> nodes,
-    diagnostic::DiagnosticConsumer &diag) {
-  auto range = std::string_view(nodes.front()->range().begin(),
-                                nodes.back()->range().end());
-  auto index =
-      std::make_unique<ast::Index>(range, move_as<ast::Expression>(nodes[0]),
-                                   move_as<ast::Expression>(nodes[2]));
-
-  if (index->lhs()->is<ast::Declaration>()) {
-    diag.Consume(IndexingDeclaration{.range = nodes[0]->range()});
-  }
-
-  // TODO: This check is correct except that we're using indexes as a temporary
-  // state for building args in block nodes. Also this needs to check deeper.
-  // For example, commalists could have declarations in them and we wouldn't
-  // catch it. Probably we should have a frontend-only temporary node that
-  // converts to an index or block node once we're sure we know which it is.
-  // if (index->rhs()->is<ast::Declaration>()) {
-  //   error_log->DeclarationInIndex(index->rhs()->range());
-  // }
-
-  return index;
-}
-
-std::unique_ptr<ast::Node> BuildSlice(
-    absl::Span<std::unique_ptr<ast::Node>> nodes,
-    diagnostic::DiagnosticConsumer &diag) {
-  auto range = std::string_view(nodes.front()->range().begin(),
-                                nodes.back()->range().end());
-  auto slice = std::make_unique<ast::SliceType>(
-      range, move_as<ast::Expression>(nodes[1]));
-
-  return slice;
-}
-
-std::unique_ptr<ast::Node> BuildEmptyArray(
-    absl::Span<std::unique_ptr<ast::Node>> nodes,
-    diagnostic::DiagnosticConsumer &diag) {
-  return std::make_unique<ast::ArrayLiteral>(
-      std::string_view(nodes.front()->range().begin(),
-                       nodes.back()->range().end()),
-      std::vector<std::unique_ptr<ast::Expression>>{});
-}
-
-std::unique_ptr<ast::Node> BuildEmptyCommaList(
-    absl::Span<std::unique_ptr<ast::Node>> nodes,
-    diagnostic::DiagnosticConsumer &diag) {
-  return std::make_unique<CommaList>(
-      std::string_view(nodes[0]->range().begin(), nodes[1]->range().end()));
-}
-
-std::unique_ptr<ast::Node> BuildArrayLiteral(
-    absl::Span<std::unique_ptr<ast::Node>> nodes,
-    diagnostic::DiagnosticConsumer &diag) {
-  return std::make_unique<ast::ArrayLiteral>(
-      std::string_view(nodes.front()->range().begin(),
-                       nodes.back()->range().end()),
-      ExtractIfCommaList<ast::Expression>(std::move(nodes[1])));
-}
-
-std::unique_ptr<ast::Node> BuildArrayType(
-    absl::Span<std::unique_ptr<ast::Node>> nodes,
-    diagnostic::DiagnosticConsumer &diag) {
-  if (auto *cl = nodes[1]->if_as<CommaList>();
-      cl and cl->num_parentheses() == 0) {
-    std::string_view range(nodes.front()->range().begin(),
-                           nodes.back()->range().end());
-    return std::make_unique<ast::ArrayType>(
-        range, ExtractIfCommaList<ast::Expression>(std::move(nodes[1])),
-        move_as<ast::Expression>(nodes[3]));
-  } else {
-    return std::make_unique<ast::ArrayType>(
-        std::string_view(nodes[0]->range().begin(), nodes[4]->range().end()),
-        move_as<ast::Expression>(nodes[1]), move_as<ast::Expression>(nodes[3]));
-  }
-}
-
-std::unique_ptr<ast::Node> BuildDeclaration(
-    absl::Span<std::unique_ptr<ast::Node>> nodes,
-    diagnostic::DiagnosticConsumer &diag) {
-  std::string_view token = nodes[1]->as<Token>().token;
-  bool is_const          = (token == "::" or token == "::=");
-  auto op                = nodes[1]->as<Token>().op;
-  std::string_view decl_range(nodes.front()->range().begin(),
-                              nodes.back()->range().end());
-  std::vector<ast::Declaration::Id> ids;
-  bool error = false;
-  if (auto *id = nodes[0]->if_as<ast::Identifier>()) {
-    ids.emplace_back(id->range());
-  } else if (auto *cl = nodes[0]->if_as<CommaList>()) {
-    ASSERT(cl->num_parentheses() != 0u);
-    for (auto &&i : std::move(*cl).extract()) {
-      if (auto *id = i->if_as<ast::Identifier>()) {
-        ids.emplace_back(id->range());
-      } else {
-        diag.Consume(DeclaringNonIdentifier{.id_range = i->range()});
-        error = true;
-      }
-    }
-
-  } else {
-    diag.Consume(DeclaringNonIdentifier{.id_range = nodes[0]->range()});
-    error = true;
-  }
-  if (error) { return MakeInvalidNode(decl_range); }
->>>>>>> ad7b9655
-
 template <typename NodeType, auto... Ps>
 auto FirstOf(absl::Span<Lexeme const> &lexemes) {
   std::unique_ptr<NodeType> e;
@@ -971,23 +41,22 @@
   auto n = P(range);
   if (not n) { return std::nullopt; }
   result.push_back(std::move(n));
-  while () {}
-}
-
-// TODO TryParseBracedDeclarations
-// TODO TryParseParenthesizedExpressionList;
-// TODO TryParseParenthesizedDeclarationList;
-// TODO TryParseParenthesizedDeclarationIdList
-// TODO TryParseParameterizedStructLiteral;
-// TODO TryParseScopeLiteral;
-// TODO TryParseUnaryOperator;
-// TODO TryParseBinaryOperator;
-
-std::unique_ptr<ast::Node> TryParseStatement(absl::Span<Lexeme const> &lexemes);
-std::unique_ptr<ast::Expression> TryParseExpression(
+}
+
+// TODO ParseBracedDeclarations
+// TODO ParseParenthesizedExpressionList;
+// TODO ParseParenthesizedDeclarationList;
+// TODO ParseParenthesizedDeclarationIdList
+// TODO ParseParameterizedStructLiteral;
+// TODO ParseScopeLiteral;
+// TODO ParseUnaryOperator;
+// TODO ParseBinaryOperator;
+
+std::unique_ptr<ast::Node> ParseStatement(absl::Span<Lexeme const> &lexemes);
+std::unique_ptr<ast::Expression> ParseExpression(
     absl::Span<Lexeme const> &lexemes);
 
-std::unique_ptr<ast::Expression> TryParseIdentifier(
+std::unique_ptr<ast::Expression> ParseIdentifier(
     absl::Span<Lexeme const> &lexemes) {
   if (lexemes.empty()) { return nullptr; }
   auto const &lexeme = lexemes[0];
@@ -1019,17 +88,17 @@
   return std::make_unique<ast::Identifier>(lexeme.content());
 }
 
-std::unique_ptr<ast::Expression> TryParseDeclaration(
-    absl::Span<Lexeme const> &lexemes);
-
-std::unique_ptr<ast::Expression> TryParseParenthesizedExpression(
+// std::unique_ptr<ast::Expression> ParseDeclaration(
+//     absl::Span<Lexeme const> &lexemes);
+
+std::unique_ptr<ast::Expression> ParseParenthesizedExpression(
     absl::Span<Lexeme const> &lexemes) {
   if (lexemes.empty()) { return nullptr; }
 
   if (lexemes.front().content() != "(") { return nullptr; }
   size_t offset = lexemes.front().match_offset();
   auto range = lexemes.subspan(1, offset - 1);
-  if (auto e = TryParseExpression(range)) {
+  if (auto e = ParseExpression(range)) {
     lexemes = lexemes.subspan(offset + 1);
     return e;
   } else {
@@ -1037,7 +106,7 @@
   }
 }
 
-std::optional<std::vector<std::unique_ptr<ast::Node>>> TryParseBracedStatements(
+std::optional<std::vector<std::unique_ptr<ast::Node>>> ParseBracedStatements(
     absl::Span<Lexeme const> &lexemes) {
   if (lexemes.empty()) { return std::nullopt; }
 
@@ -1045,7 +114,7 @@
   size_t offset = lexemes.front().match_offset();
   auto range    = lexemes.subspan(1, offset - 1);
   std::vector<std::unique_ptr<ast::Node>> nodes;
-  while (auto stmt = TryParseStatement(range)) {
+  while (auto stmt = ParseStatement(range)) {
     nodes.push_back(std::move(stmt));
   }
   if (range.empty()) { return nodes; }
@@ -1053,614 +122,52 @@
 }
 
 #if 0
-std::unique_ptr<ast::FunctionLiteral> TryParseFunctionLiteral(
+std::unique_ptr<ast::FunctionLiteral> ParseFunctionLiteral(
     absl::Span<Lexeme const> &lexemes) {
   auto range = lexemes;
-  auto decls = TryParseParenthesizedDeclarationList(range);
+  auto decls = ParseParenthesizedDeclarationList(range);
   if (range.front().content() != "->") { return nullptr; }
   range.consume_prefix(1);
 
   std::vector<std::unique_ptr<ast::Expression>> outs;
-  if (outs = TryParseParenthesizedExpressionList()) {
-  } else if (auto e = TryParseExpression()) {
+  if (outs = ParseParenthesizedExpressionList()) {
+  } else if (auto e = ParseExpression()) {
     outs.push_back(std::move(e));
   }
 
-  auto body = TryParseBracedStatements(range);
+  auto body = ParseBracedStatements(range);
   if (not body) { return nullptr; }
 
-<<<<<<< HEAD
   return std::make_unique<ast::FunctionLiteral>(
       ExtractRange(lexemes, range), std::move(decls), std::move(body),
       std::move(outs));
 }
 
-std::unique_ptr<ast::StructLiteral> TryParseStructLiteral(
+std::unique_ptr<ast::StructLiteral> ParseStructLiteral(
     absl::Span<Lexeme const> &lexemes) {
   if (lexemes[0].content() != "struct") { return nullptr; }
   auto range = lexemes.subspan(1);
-  auto decls = TryParseBracedDeclarations(range);
+  auto decls = ParseBracedDeclarations(range);
   if (not decls) { return nullptr; }
   return std::make_unique<ast::StructLiteral>(ExtractRange(lexemes, range),
                                               *std::move(decls));
-=======
-std::unique_ptr<ast::Node> BuildFunctionLiteral(
-    std::string_view range,
-    std::vector<std::unique_ptr<ast::Declaration>> inputs,
-    std::vector<std::unique_ptr<ast::Expression>> output, Statements &&stmts,
-    diagnostic::DiagnosticConsumer &diag) {
-  return std::make_unique<ast::FunctionLiteral>(
-      range, std::move(inputs), std::move(stmts).extract(), std::move(output));
-}
-
-std::unique_ptr<ast::Node> BuildFunctionLiteral(
-    std::string_view range,
-    std::vector<std::unique_ptr<ast::Declaration>> inputs,
-    std::unique_ptr<ast::Expression> output, Statements &&stmts,
-    diagnostic::DiagnosticConsumer &diag) {
-  if (output == nullptr) {
-    return std::make_unique<ast::FunctionLiteral>(range, std::move(inputs),
-                                                  std::move(stmts).extract());
-  } else {
-    return BuildFunctionLiteral(
-        range, std::move(inputs),
-        ExtractIfCommaList<ast::Expression>(std::move(output), true),
-        std::move(stmts), diag);
-  }
-}
-
-// Represents a sequence of the form: `<expr> . <braced-statements>`
-// The only valid expressions of this form are designated initializers, where
-// `expr` is the type being initialized.
-std::unique_ptr<ast::Node> BuildDesignatedInitializer(
-    absl::Span<std::unique_ptr<ast::Node>> nodes,
-    diagnostic::DiagnosticConsumer &diag) {
-  std::string_view range(nodes[0]->range().begin(),
-                         nodes.back()->range().end());
-
-  auto extracted_stmts = ExtractStatements(std::move(nodes[2]));
-
-  std::vector<std::unique_ptr<ast::Assignment>> initializers;
-  initializers.reserve(extracted_stmts.size());
-  for (auto &stmt : extracted_stmts) {
-    if (auto const *assignment = stmt->if_as<ast::Assignment>()) {
-      initializers.push_back(move_as<ast::Assignment>(stmt));
-      for (auto const *expr : assignment->lhs()) {
-        if (not expr->is<ast::Identifier>()) {
-          diag.Consume(AssigningNonIdentifier{.id_range = expr->range()});
-        }
-      }
-    } else {
-      diag.Consume(NonAssignmentInDesignatedInitializer{
-
-          .error_range   = stmt->range(),
-          .context_range = range,
-      });
-      continue;
-    }
-  }
-
-  return std::make_unique<ast::DesignatedInitializer>(
-      range, move_as<ast::Expression>(nodes[0]), std::move(initializers));
-}
-
-// Represents a sequence of the form: `(decls) => <braced-statements>`
-// This isn't a valid short function literal, but it's a common mistake so we
-// have a special parse rule to call it out with a useful error message.
-std::unique_ptr<ast::Node> HandleBracedShortFunctionLiteral(
-    absl::Span<std::unique_ptr<ast::Node>> nodes,
-    diagnostic::DiagnosticConsumer &diag) {
-  std::string_view range(nodes[0]->range().begin(),
-                         nodes.back()->range().end());
-  diag.Consume(BracedShortFunctionLiteral{.range = range});
-  return MakeInvalidNode(range);
-}
-
-std::unique_ptr<ast::Node> BuildNormalFunctionLiteral(
-    absl::Span<std::unique_ptr<ast::Node>> nodes,
-    diagnostic::DiagnosticConsumer &diag) {
-  std::string_view range(nodes[0]->range().begin(),
-                         nodes.back()->range().end());
-  auto [params, outs] = std::move(nodes[0]->as<ast::FunctionType>()).extract();
-  Statements stmts(nodes[1]->range());
-  if (auto *s = nodes[1]->if_as<Statements>()) {
-    stmts = std::move(*s);
-  } else {
-    stmts.append(std::move(nodes[1]));
-  }
-  std::vector<std::unique_ptr<ast::Declaration>> decls;
-  decls.reserve(params.size());
-  for (auto &p : params) { decls.push_back(move_as<ast::Declaration>(p)); }
-
-  return BuildFunctionLiteral(range, std::move(decls), std::move(outs),
-                              std::move(stmts), diag);
-}
-
-std::unique_ptr<ast::Node> BuildInferredFunctionLiteral(
-    absl::Span<std::unique_ptr<ast::Node>> nodes,
-    diagnostic::DiagnosticConsumer &diag) {
-  auto range =
-      std::string_view(nodes[0]->range().begin(), nodes.back()->range().end());
-
-  Statements stmts(nodes[2]->range());
-  if (auto *s = nodes[2]->if_as<Statements>()) {
-    stmts = std::move(*s);
-  } else {
-    stmts.append(std::move(nodes[1]));
-  }
-  return BuildFunctionLiteral(
-      range, ExtractIfCommaList<ast::Declaration>(std::move(nodes[0]), true),
-      nullptr, std::move(stmts), diag);
-}
-
-std::unique_ptr<ast::Node> BuildShortFunctionLiteral(
-    absl::Span<std::unique_ptr<ast::Node>> nodes,
-    diagnostic::DiagnosticConsumer &diag) {
-  auto args   = move_as<ast::Expression>(nodes[0]);
-  auto body   = move_as<ast::Expression>(nodes[2]);
-  auto range  = std::string_view(args->range().begin(), body->range().end());
-  auto inputs = ExtractIfCommaList<ast::Declaration>(std::move(args), true);
-
-  std::vector<std::unique_ptr<ast::Expression>> ret_vals =
-      ExtractIfCommaList<ast::Expression>(std::move(body));
-
-  if (ret_vals.size() != 1u) {
-    NOT_YET("Haven't handled multiple returns yet.");
-  }
-  return std::make_unique<ast::ShortFunctionLiteral>(range, std::move(inputs),
-                                                     std::move(ret_vals[0]));
-}
-
-std::unique_ptr<ast::Node> BuildStatementLeftUnop(
-    absl::Span<std::unique_ptr<ast::Node>> nodes,
-    diagnostic::DiagnosticConsumer &diag) {
-  std::string_view range(nodes.front()->range().begin(),
-                         nodes.back()->range().end());
-  auto stmts = std::make_unique<Statements>(range);
-
-  std::string_view tk = nodes[0]->as<Token>().token;
-  ASSERT(tk == "return");
-  std::vector<std::unique_ptr<ast::Expression>> exprs =
-      ExtractIfCommaList<ast::Expression>(std::move(nodes[1]));
-  stmts->append(std::make_unique<ast::ReturnStmt>(range, std::move(exprs)));
-  return stmts;
-}
-
-std::unique_ptr<ast::Node> BuildOneStatement(
-    absl::Span<std::unique_ptr<ast::Node>> nodes,
-    diagnostic::DiagnosticConsumer &diag) {
-  auto stmts = std::make_unique<Statements>(nodes[0]->range());
-  stmts->append(std::move(nodes[0]));
-  ValidateStatementSyntax(stmts->content_.back().get(), diag);
-  return stmts;
-}
-
-std::unique_ptr<ast::Node> BuildMoreStatements(
-    absl::Span<std::unique_ptr<ast::Node>> nodes,
-    diagnostic::DiagnosticConsumer &diag) {
-  std::unique_ptr<Statements> stmts = move_as<Statements>(nodes[0]);
-  stmts->append(std::move(nodes[1]));
-  ValidateStatementSyntax(stmts->content_.back().get(), diag);
-  return stmts;
-}
-
-std::unique_ptr<ast::Node> BuildMoreBracedStatements(
-    absl::Span<std::unique_ptr<ast::Node>> nodes,
-    diagnostic::DiagnosticConsumer &diag) {
-  std::unique_ptr<Statements> stmts = move_as<Statements>(nodes[1]);
-  stmts->append(std::move(nodes[2]));
-  ValidateStatementSyntax(stmts->content_.back().get(), diag);
-  return stmts;
-}
-
-std::unique_ptr<ast::Node> BuildControlHandler(
-    absl::Span<std::unique_ptr<ast::Node>> nodes,
-    diagnostic::DiagnosticConsumer &) {
-  return BuildControlHandler(std::move(nodes[0]));
-}
-
-std::unique_ptr<ast::Node> BuildScopeNode(
-    absl::Span<std::unique_ptr<ast::Node>> nodes,
-    diagnostic::DiagnosticConsumer &diag) {
-  std::string_view range(nodes.front()->range().begin(),
-                         nodes.back()->range().end());
-  auto hashtags       = std::move(nodes[0]->as<ast::Call>().hashtags);
-  auto [callee, args] = std::move(nodes[0]->as<ast::Call>()).extract();
-
-  std::vector<ast::BlockNode> blocks;
-  blocks.push_back(std::move(nodes[1]->as<ast::BlockNode>()));
-  auto result = std::make_unique<ast::ScopeNode>(
-      range, std::move(callee), std::move(args), std::move(blocks));
-  result->hashtags = std::move(hashtags);
-  return result;
-}
-
-std::unique_ptr<ast::Node> BuildBlockNode(
-    absl::Span<std::unique_ptr<ast::Node>> nodes,
-    diagnostic::DiagnosticConsumer &diag) {
-  std::string_view range(nodes.front()->range().begin(),
-                         nodes.back()->range().end());
-
-  auto stmts = ExtractStatements(std::move(nodes.back()));
-  if (auto *id = nodes.front()->if_as<ast::Identifier>()) {
-    if (nodes.size() == 5) {
-      std::vector<std::unique_ptr<ast::Declaration>> params =
-          ExtractIfCommaList<ast::Declaration>(std::move(nodes[2]), true);
-
-      return std::make_unique<ast::BlockNode>(
-          range, id->range().end(), std::move(params), std::move(stmts));
-    } else {
-      return std::make_unique<ast::BlockNode>(range, id->range().end(),
-                                              std::move(stmts));
-    }
-  } else {
-    diag.Consume(TodoDiagnostic{.range = range});
-    return std::make_unique<ast::BlockNode>(range, nodes.front()->range().end(),
-                                            std::move(stmts));
-  }
-}
-
-std::unique_ptr<ast::Node> ExtendScopeNode(
-    absl::Span<std::unique_ptr<ast::Node>> nodes,
-    diagnostic::DiagnosticConsumer &diag) {
-  nodes[0]->as<ast::ScopeNode>().append_block_syntactically(
-      std::move(nodes[1]->as<ast::BlockNode>()));
-  return std::move(nodes[0]);
-}
-
-std::unique_ptr<ast::Node> SugaredExtendScopeNode(
-    absl::Span<std::unique_ptr<ast::Node>> nodes,
-    diagnostic::DiagnosticConsumer &diag) {
-  std::string_view range(nodes.front()->range().begin(),
-                         nodes.back()->range().end());
-  auto *updated_last_scope_node = &nodes[2]->as<ast::ScopeNode>();
-  std::vector<std::unique_ptr<ast::Node>> block_stmt_nodes;
-  block_stmt_nodes.push_back(std::move(nodes[2]));
-
-  if (not nodes[0]->is<ast::ScopeNode>()) {
-    auto hashtags       = std::move(nodes[0]->as<ast::Call>().hashtags);
-    auto [callee, args] = std::move(nodes[0]->as<ast::Call>()).extract();
-    auto scope_node     = std::make_unique<ast::ScopeNode>(
-        range, std::move(callee), std::move(args),
-        std::vector<ast::BlockNode>{});
-    scope_node->hashtags = std::move(hashtags);
-    nodes[0]             = std::move(scope_node);
-  }
-  nodes[0]->as<ast::ScopeNode>().append_block_syntactically(
-      ast::BlockNode(range, nodes[1]->range().end(),
-                     std::move(block_stmt_nodes)),
-      updated_last_scope_node);
-  return std::move(nodes[0]);
-}
-
-std::unique_ptr<ast::Node> BuildDeclarationInitialization(
-    absl::Span<std::unique_ptr<ast::Node>> nodes,
-    diagnostic::DiagnosticConsumer &diag) {
-  std::string_view range(nodes[0]->range().begin(), nodes[2]->range().end());
-
-  auto decl = move_as<ast::Declaration>(nodes[0]);
-  if (not decl->type_expr()) {
-    // NOTE: It might be that this was supposed to be a bool ==? How can we
-    // give a good error message if that's what is intended?
-    diag.Consume(TodoDiagnostic{.range = range});
-    return move_as<ast::Declaration>(nodes[0]);
-  }
-
-  decl->set_initial_value(move_as<ast::Expression>(nodes[2]));
-  return decl;
-}
-
-std::unique_ptr<ast::Node> BuildAssignment(
-    absl::Span<std::unique_ptr<ast::Node>> nodes,
-    diagnostic::DiagnosticConsumer &diag) {
-  std::string_view range(nodes[0]->range().begin(), nodes[2]->range().end());
-  auto lhs = ExtractIfCommaList<ast::Expression>(std::move(nodes[0]), true);
-  auto rhs = ExtractIfCommaList<ast::Expression>(std::move(nodes[2]), true);
-  return std::make_unique<ast::Assignment>(range, std::move(lhs),
-                                           std::move(rhs));
-}
-
-std::unique_ptr<ast::Node> BuildTickCall(
-    absl::Span<std::unique_ptr<ast::Node>> nodes,
-    diagnostic::DiagnosticConsumer &diag) {
-  std::string_view range(nodes.front()->range().begin(),
-                         nodes.back()->range().end());
-  std::unique_ptr<ast::Expression> callee =
-      move_as<ast::Expression>(nodes.back());
-
-  if (callee->is<ast::Declaration>()) {
-    diag.Consume(CallingDeclaration{.range = callee->range()});
-  }
-
-  std::vector<ast::Call::Argument> args;
-
-  if (nodes.size() != 2) { MergeIntoArgs(args, std::move(nodes[0]), diag); }
-  size_t num_args = args.size();
-
-  return std::make_unique<ast::Call>(range, std::move(callee), std::move(args),
-                                     num_args);
-}
-
-std::unique_ptr<ast::Node> BuildBinaryOperator(
-    absl::Span<std::unique_ptr<ast::Node>> nodes,
-    diagnostic::DiagnosticConsumer &diag) {
-  static base::Global kChainOps =
-      absl::flat_hash_map<std::string_view, Operator>{
-          {",", Operator::Comma}, {"==", Operator::Eq}, {"!=", Operator::Ne},
-          {"<", Operator::Lt},    {">", Operator::Gt},  {"<=", Operator::Le},
-          {">=", Operator::Ge}};
-
-  std::string_view tk = nodes[1]->as<Token>().token;
-  if (auto iter = kChainOps->find(tk); iter != kChainOps->end()) {
-    nodes[1]->as<Token>().op = iter->second;
-    return (iter->second == Operator::Comma)
-               ? BuildCommaList(std::move(nodes), diag)
-               : BuildChainOp(std::move(nodes), diag);
-  }
-
-  if (tk == "~") {
-    return std::make_unique<ast::PatternMatch>(
-        move_as<ast::Expression>(nodes[0]), move_as<ast::Expression>(nodes[2]));
-  }
-
-  if (tk == "as") {
-    std::string_view range(nodes[0]->range().begin(), nodes[2]->range().end());
-    return std::make_unique<ast::Cast>(range,
-                                       move_as<ast::Expression>(nodes[0]),
-                                       move_as<ast::Expression>(nodes[2]));
-  }
-
-  bool assignment = (tk.back() == '=');
-  static base::Global kSymbols =
-      absl::flat_hash_map<std::string_view, ast::BinaryOperator::Kind>{
-          {"+", ast::BinaryOperator::Kind::Add},
-          {"-", ast::BinaryOperator::Kind::Sub},
-          {"*", ast::BinaryOperator::Kind::Mul},
-          {"/", ast::BinaryOperator::Kind::Div},
-          {"%", ast::BinaryOperator::Kind::Mod},
-          {"xor", ast::BinaryOperator::Kind::Xor},
-          {"and", ast::BinaryOperator::Kind::And},
-          {"or", ast::BinaryOperator::Kind::Or},
-          {">>", ast::BinaryOperator::Kind::BlockJump},
-          {"^", ast::BinaryOperator::Kind::SymbolXor},
-          {"&", ast::BinaryOperator::Kind::SymbolAnd},
-          {"|", ast::BinaryOperator::Kind::SymbolOr}};
-  if (assignment) {
-    tk.remove_suffix(1);
-    return std::make_unique<ast::BinaryAssignmentOperator>(
-        move_as<ast::Expression>(nodes[0]), kSymbols->find(tk)->second,
-        move_as<ast::Expression>(nodes[2]));
-  } else {
-    return std::make_unique<ast::BinaryOperator>(
-        move_as<ast::Expression>(nodes[0]), kSymbols->find(tk)->second,
-        move_as<ast::Expression>(nodes[2]));
-  }
-}
-
-std::unique_ptr<ast::Node> BuildFunctionExpression(
-    absl::Span<std::unique_ptr<ast::Node>> nodes,
-    diagnostic::DiagnosticConsumer &diag) {
-  std::string_view range(nodes.front()->range().begin(),
-                         nodes.back()->range().end());
-  auto params = ExtractIfCommaList<ast::Expression>(std::move(nodes[0]), true);
-  auto outs   = ExtractIfCommaList<ast::Expression>(std::move(nodes[2]), true);
-  return std::make_unique<ast::FunctionType>(range, std::move(params),
-                                             std::move(outs));
-}
-
-std::unique_ptr<ast::Node> BuildEnumOrFlagLiteral(
-    absl::Span<std::unique_ptr<ast::Node>> nodes, ast::EnumLiteral::Kind kind,
-    diagnostic::DiagnosticConsumer &diag) {
-  std::string_view range(nodes[0]->range().begin(), nodes[1]->range().end());
-  std::vector<std::string_view> enumerators;
-  absl::flat_hash_map<std::string_view, std::unique_ptr<ast::Expression>>
-      values;
-  auto stmts = ExtractStatements(std::move(nodes[1]));
-
-  // TODO: if you want these values to depend on compile-time parameters,
-  // you'll need to actually build the AST nodes.
-  for (auto &stmt : stmts) {
-    if (auto *id = stmt->if_as<ast::Identifier>()) {
-      enumerators.push_back(id->range());
-    } else if (auto *decl = stmt->if_as<ast::Declaration>()) {
-      if (not(decl->flags() & ast::Declaration::f_IsConst)) {
-        diag.Consume(TodoDiagnostic{.range = range});
-      }
-      auto [ids, type_expr, init_val] = std::move(*decl).extract();
-      // TODO: Use the type expression?
-      for (auto &id : ids) {
-        enumerators.push_back(id.range());
-        // TODO: Support multiple declarations
-        values.emplace(enumerators.back(), std::move(init_val));
-      }
-    } else {
-      LOG("", "%s", stmt->DebugString());
-      diag.Consume(TodoDiagnostic{.range = range});
-    }
-  }
-
-  return std::make_unique<ast::EnumLiteral>(range, std::move(enumerators),
-                                            std::move(values), kind);
-}
-
-std::unique_ptr<ast::Node> BuildScopeLiteral(
-    absl::Span<std::unique_ptr<ast::Node>> nodes,
-    diagnostic::DiagnosticConsumer &diag) {
-  std::string_view range(nodes.front()->range().begin(),
-                         nodes.back()->range().end());
-  // TODO: Error handling.
-  std::vector<std::unique_ptr<ast::Declaration>> params =
-      ExtractIfCommaList<ast::Declaration>(std::move(nodes[2]), true);
-
-  auto elements = std::move(nodes[1]->as<ast::ArrayLiteral>()).extract();
-  ASSERT(elements.size() == 1u);
-  auto &id      = elements[0]->as<ast::Identifier>();
-  auto id_range = id.range();
-
-  Statements stmts(nodes[1]->range());
-  if (auto *s = nodes[3]->if_as<Statements>()) {
-    stmts = std::move(*s);
-  } else {
-    stmts.append(std::move(nodes[1]));
-  }
-
-  return std::make_unique<ast::ScopeLiteral>(
-      range, ast::Declaration::Id(id_range), std::move(params),
-      std::move(stmts).extract());
-}
-
-std::unique_ptr<ast::StructLiteral> BuildStructLiteral(
-    std::vector<std::unique_ptr<ast::Node>> &&stmts, std::string_view range,
-    diagnostic::DiagnosticConsumer &diag) {
-  std::vector<ast::Declaration> fields;
-  fields.reserve(stmts.size());
-  for (auto &stmt : stmts) {
-    if (auto *decl = stmt->if_as<ast::Declaration>()) {
-      fields.push_back(std::move(*decl));
-    } else {
-      diag.Consume(NonDeclarationInStruct{
-
-          .error_range   = stmt->range(),
-          .context_range = range,
-      });
-    }
-  }
-
-  return std::make_unique<ast::StructLiteral>(range, std::move(fields));
-}
-
-std::unique_ptr<ast::InterfaceLiteral> BuildInterfaceLiteral(
-    Statements &&stmts, std::string_view range,
-    diagnostic::DiagnosticConsumer &diag) {
-  std::vector<std::unique_ptr<ast::Node>> node_stmts =
-      std::move(stmts).extract();
-
-  std::vector<std::pair<std::unique_ptr<ast::Expression>,
-                        std::unique_ptr<ast::Expression>>>
-      exprs;
-  for (auto &stmt : node_stmts) {
-    if (auto *decl = stmt->if_as<ast::Declaration>()) {
-      auto [names, type_expr, init_expr] = std::move(*decl).extract();
-      ASSERT(names.size() == 1u);
-      ASSERT(init_expr == nullptr);
-      exprs.emplace_back(std::make_unique<ast::Declaration::Id>(names[0]),
-                         std::move(type_expr));
-    } else {
-      diag.Consume(NonDeclarationInInterface{
-
-          .error_range   = stmt->range(),
-          .context_range = range,
-      });
-    }
-  }
-
-  return std::make_unique<ast::InterfaceLiteral>(range, std::move(exprs));
-}
-
-std::unique_ptr<ast::Node> BuildParameterizedKeywordScope(
-    absl::Span<std::unique_ptr<ast::Node>> nodes,
-    diagnostic::DiagnosticConsumer &diag) {
-  // TODO: should probably not do this with a token but some sort of
-  // enumerator so we can ensure coverage/safety.
-  auto const &tk = nodes[0]->as<Token>().token;
-  std::string_view range(nodes.front()->range().begin(),
-                         nodes.back()->range().end());
-  if (tk == "struct") {
-    auto stmts = ExtractStatements(std::move(nodes.back()));
-
-    std::vector<ast::Declaration> fields;
-    for (auto &stmt : stmts) {
-      if (auto *decl = stmt->if_as<ast::Declaration>()) {
-        fields.push_back(std::move(*decl));
-      } else {
-        diag.Consume(NonDeclarationInStruct{
-
-            .error_range   = stmt->range(),
-            .context_range = range,
-        });
-      }
-    }
-    auto inputs =
-        ExtractIfCommaList<ast::Declaration>(std::move(nodes[1]), true);
-    std::vector<std::unique_ptr<ast::Declaration>> params;
-    for (auto &expr : inputs) {
-      if (expr->is<ast::Declaration>()) {
-        params.push_back(move_as<ast::Declaration>(expr));
-      } else {
-        diag.Consume(TodoDiagnostic{.range = expr->range()});
-      }
-    }
-
-    return std::make_unique<ast::ParameterizedStructLiteral>(
-        range, std::move(params), std::move(fields));
-  } else {
-    UNREACHABLE();
-  }
-}
-
-std::unique_ptr<ast::Node> BuildKWBlock(
-    absl::Span<std::unique_ptr<ast::Node>> nodes,
-    diagnostic::DiagnosticConsumer &diag) {
-  std::string_view tk = nodes[0]->as<Token>().token;
-  std::string_view range(nodes.front()->range().begin(),
-                         nodes.back()->range().end());
-
-  if (bool is_enum = (tk == "enum"); is_enum or tk == "flags") {
-    return BuildEnumOrFlagLiteral(
-        std::move(nodes),
-        is_enum ? ast::EnumLiteral::Kind::Enum : ast::EnumLiteral::Kind::Flags,
-        diag);
-
-  } else if (tk == "struct") {
-    std::vector<std::unique_ptr<ast::Node>> stmts;
-    if (nodes[1]->is<Statements>()) {
-      stmts = std::move(nodes[1]->as<Statements>()).extract();
-    } else {
-      stmts.push_back(std::move(nodes[1]));
-    }
-    return BuildStructLiteral(std::move(stmts), range, diag);
-
-  } else if (tk == "interface") {
-    return BuildInterfaceLiteral(std::move(nodes[1]->as<Statements>()), range,
-                                 diag);
-  } else {
-    UNREACHABLE(tk);
-  }
-}
-
-std::unique_ptr<ast::Node> Parenthesize(
-    absl::Span<std::unique_ptr<ast::Node>> nodes,
-    diagnostic::DiagnosticConsumer &diag) {
-  auto result = move_as<ast::Expression>(nodes[1]);
-  result->wrap_parentheses(std::string_view(nodes.front()->range().begin(),
-                                            nodes.back()->range().end()));
-  return result;
-}
-
-template <size_t N>
-std::unique_ptr<ast::Node> KeepOnly(
-    absl::Span<std::unique_ptr<ast::Node>> nodes,
-    diagnostic::DiagnosticConsumer &) {
-  return std::move(nodes[N]);
->>>>>>> ad7b9655
 }
 #endif
 
-<<<<<<< HEAD
-std::unique_ptr<ast::IfStmt> TryParseIfStatement(
+std::unique_ptr<ast::IfStmt> ParseIfStatement(
     absl::Span<Lexeme const> &lexemes) {
   if (lexemes.empty()) { return nullptr; }
 
   if (lexemes[0].content() != "if") { return nullptr; }
   auto range     = lexemes.subspan(1);
-  auto condition = TryParseParenthesizedExpression(range);
+  auto condition = ParseParenthesizedExpression(range);
   if (not condition) { return nullptr; }
-  auto true_body = TryParseBracedStatements(range);
+  auto true_body = ParseBracedStatements(range);
   if (not true_body) { return nullptr; }
 
   if (range[0].content() == "else") {
     auto else_range = range.subspan(1);
-    auto false_body = TryParseBracedStatements(else_range);
+    auto false_body = ParseBracedStatements(else_range);
     if (not false_body) { return nullptr; }
     return std::make_unique<ast::IfStmt>(
         ExtractRange(lexemes, else_range), std::move(condition),
@@ -1669,485 +176,48 @@
     return std::make_unique<ast::IfStmt>(ExtractRange(lexemes, range),
                                          std::move(condition),
                                          *std::move(true_body));
-=======
-std::unique_ptr<ast::Node> CombineColonEq(
-    absl::Span<std::unique_ptr<ast::Node>> nodes,
-    diagnostic::DiagnosticConsumer &diag) {
-  auto *tk_node  = &nodes[0]->as<Token>();
-  tk_node->token = std::string_view(nodes.front()->range().begin(),
-                                    nodes.back()->range().end());
-  tk_node->op    = Operator::ColonEq;
-  return KeepOnly<0>(std::move(nodes), diag);
-}
-
-template <size_t ReturnIndex, size_t... ReservedIndices>
-std::unique_ptr<ast::Node> ReservedKeywords(
-    absl::Span<std::unique_ptr<ast::Node>> nodes,
-    diagnostic::DiagnosticConsumer &diag) {
-  (diag.Consume(ReservedKeyword{
-
-       .range   = nodes[ReservedIndices]->range(),
-       .keyword = std::string(nodes[ReservedIndices]->as<Token>().token)}),
-   ...);
-  return MakeInvalidNode(nodes[ReturnIndex]->range());
-}
-
-std::unique_ptr<ast::Node> BuildOperatorIdentifier(
-    absl::Span<std::unique_ptr<ast::Node>> nodes,
-    diagnostic::DiagnosticConsumer &diag) {
-  auto range = nodes[1]->range();
-  return std::make_unique<ast::Identifier>(range);
-}
-
-std::unique_ptr<ast::Node> LabelScopeNode(
-    absl::Span<std::unique_ptr<ast::Node>> nodes,
-    diagnostic::DiagnosticConsumer &diag) {
-  auto scope_node = move_as<ast::ScopeNode>(nodes[1]);
-  if (scope_node->label()) {
-    diag.Consume(
-        ScopeNodeAlreadyHasLabel{.label_range = scope_node->label()->range(),
-                                 .range       = scope_node->range()});
-  } else {
-    scope_node->range() =
-        std::string_view(nodes[0]->range().begin(), scope_node->range().end());
-    scope_node->set_label(std::move(nodes[0]->as<ast::Label>()));
->>>>>>> ad7b9655
-  }
-}
-
-std::unique_ptr<ast::WhileStmt> TryParseWhileStatement(
+  }
+}
+
+std::unique_ptr<ast::WhileStmt> ParseWhileStatement(
     absl::Span<Lexeme const> &lexemes) {
   if (lexemes.empty()) { return nullptr; }
 
   if (lexemes[0].content() != "while") { return nullptr; }
   auto range     = lexemes.subspan(1);
-  auto condition = TryParseParenthesizedExpression(range);
+  auto condition = ParseParenthesizedExpression(range);
   if (not condition) { return nullptr; }
-  auto body = TryParseBracedStatements(range);
+  auto body = ParseBracedStatements(range);
   if (not body) { return nullptr; }
 
-<<<<<<< HEAD
   return std::make_unique<ast::WhileStmt>(
       ExtractRange(lexemes, range), std::move(condition), *std::move(body));
-=======
-    // Scope nodes
-    rule_t{.match   = {FN_CALL_EXPR, block_expr},
-           .output  = scope_expr,
-           .execute = BuildScopeNode},
-    rule_t{.match   = {scope_expr, block_expr},
-           .output  = scope_expr,
-           .execute = ExtendScopeNode},
-    rule_t{.match   = {paren_call_expr | scope_expr, expr, scope_expr},
-           .output  = scope_expr,
-           .execute = SugaredExtendScopeNode},
-    rule_t{.match   = {label, scope_expr},
-           .output  = scope_expr,
-           .execute = LabelScopeNode},
-
-    // Operators
-    rule_t{.match   = {paren_decl_list | empty_parens | EXPR, rocket, EXPR},
-           .output  = expr,
-           .execute = BuildShortFunctionLiteral},
-    rule_t{.match = {EXPR, dot, EXPR}, .output = expr, .execute = BuildAccess},
-    rule_t{
-        .match = {EXPR, tick, EXPR}, .output = expr, .execute = BuildTickCall},
-    rule_t{.match   = {EXPR, op_bl | OP_B, EXPR},
-           .output  = expr,
-           .execute = BuildBinaryOperator},
-    rule_t{.match   = {EXPR, op_bl | OP_B, RESERVED},
-           .output  = expr,
-           .execute = ReservedKeywords<1, 2>},
-    rule_t{.match   = {RESERVED, op_bl | OP_B, EXPR},
-           .output  = expr,
-           .execute = ReservedKeywords<1, 0>},
-    rule_t{.match   = {RESERVED, op_bl | OP_B, RESERVED},
-           .output  = expr,
-           .execute = ReservedKeywords<1, 0, 2>},
-    rule_t{.match   = {paren_decl_list | empty_parens, rocket, RESERVED},
-           .output  = expr,
-           .execute = ReservedKeywords<1, 2>},
-    rule_t{.match = {tick, EXPR}, .output = expr, .execute = BuildTickCall},
-    rule_t{.match   = {op_l | op_bl | op_lt, EXPR},
-           .output  = expr,
-           .execute = BuildLeftUnop},
-    rule_t{.match   = {tick | op_l | op_bl | op_lt, RESERVED},
-           .output  = expr,
-           .execute = ReservedKeywords<0, 1>},
-    rule_t{.match = {EXPR, op_r}, .output = expr, .execute = BuildRightUnop},
-    rule_t{.match   = {RESERVED, op_r},
-           .output  = expr,
-           .execute = ReservedKeywords<1, 0>},
-    rule_t{.match   = {sop_lt | sop_l, EXPR | expr_list},
-           .output  = stmt,
-           .execute = BuildStatementLeftUnop},
-    rule_t{.match   = {sop_lt | sop_l, RESERVED},
-           .output  = stmt,
-           .execute = ReservedKeywords<0, 1>},
-    rule_t{.match   = {RESERVED, (OP_B | yield | op_bl), EXPR},
-           .output  = expr,
-           .execute = ReservedKeywords<1, 0>},
-
-    // Parentheses
-    rule_t{.match   = {l_paren, r_paren},
-           .output  = empty_parens,
-           .execute = BuildEmptyCommaList},
-    rule_t{.match   = {l_paren, assignment, r_paren},
-           .output  = paren_expr,
-           .execute = KeepOnly<1>},
-    rule_t{.match   = {l_paren, EXPR | expr_list | assignment_list, r_paren},
-           .output  = paren_expr,
-           .execute = Parenthesize},
-    rule_t{.match   = {l_paren, decl | decl_list, r_paren},
-           .output  = paren_decl_list,
-           .execute = Parenthesize},
-    rule_t{.match   = {l_paren, RESERVED, r_paren},
-           .output  = paren_expr,
-           .execute = ReservedKeywords<1, 1>},
-
-    // Statements
-    rule_t{.match   = {STMTS, stmt},
-           .output  = stmt_list,
-           .execute = BuildMoreStatements},
-    rule_t{.match   = {decl | EXPR, newline | eof},
-           .output  = stmt,
-           .execute = BuildOneStatement},
-
-    // Miscellaneous
-    rule_t{.match   = {EXPR | assignment | expr_list, comma, EXPR | assignment},
-           .output  = expr_list,
-           .execute = BuildCommaList},
-    rule_t{.match   = {EXPR | expr_list, comma, decl},
-           .output  = decl_list,
-           .execute = BuildCommaList},
-    rule_t{.match   = {decl | decl_list, comma, decl | EXPR},
-           .output  = decl_list,
-           .execute = BuildCommaList},
-    rule_t{.match   = {l_paren, op_l | op_b | eq | op_bl, r_paren},
-           .output  = expr,
-           .execute = BuildOperatorIdentifier},
-    rule_t{.match   = {EXPR, dot, braced_stmts},
-           .output  = expr,
-           .execute = BuildDesignatedInitializer},
-    rule_t{.match   = {paren_decl_list | empty_parens, rocket, braced_stmts},
-           .output  = expr,
-           .execute = HandleBracedShortFunctionLiteral},
-    rule_t{
-        .match = {hashtag, if_expr}, .output = if_expr, .execute = AddHashtag},
-    rule_t{.match   = {hashtag, paren_call_expr},
-           .output  = paren_call_expr,
-           .execute = AddHashtag},
-    rule_t{.match = {hashtag, EXPR}, .output = expr, .execute = AddHashtag},
-    rule_t{.match = {hashtag, decl}, .output = decl, .execute = AddHashtag},
-    rule_t{.match = {STMTS, eof}, .output = stmt_list, .execute = KeepOnly<0>},
-};
-
-static base::Global kMoreRules = std::array{
-    // Backups.
-    //
-    // Barring any other successful reductions, these rules should be applied.
-    // They need to be last, because they change the tag type, making it one
-    // step more general, but only match exactly one node.
-    //
-    // TODO: does this rule prevent chained scope blocks on new lines or is it
-    // preceeded by a shift rule that eats newlines after a right-brace?
-    rule_t{.match   = {op_lt | sop_lt},
-           .output  = stmt,
-           .execute = BuildControlHandler},
-    rule_t{.match   = {EXPR | decl | assignment},
-           .output  = stmt,
-           .execute = BuildOneStatement},
-    rule_t{
-        .match = {RESERVED}, .output = expr, .execute = ReservedKeywords<0, 0>},
-
-};
-
-enum class ShiftState { NeedMore, MustReduce, ReduceHarder };
-struct ParseState {
-  // TODO: storing the `diag` reference twice is unnecessary.
-  explicit ParseState(std::vector<Lexeme> tokens,
-                      diagnostic::DiagnosticConsumer &diag)
-      : tokens_(std::move(tokens)), diag_(diag) {}
-
-  template <size_t N>
-  inline Tag get_type() const {
-    return tag_stack_[tag_stack_.size() - N];
-  }
-
-  template <size_t N>
-  inline ast::Node *get() const {
-    return node_stack_[node_stack_.size() - N].get();
-  }
-
-  ShiftState shift_state() {
-    // TODO: Rather than repeatedly checking for empty, which can only happen
-    // on the first iteration, just unroll that iteration.
-    if (node_stack_.empty()) { return ShiftState::NeedMore; }
-
-    const auto &ahead = Next();
-
-    switch (get_type<1>()) {
-      case empty_brackets:
-        return ahead.tag_ == newline ? ShiftState::MustReduce
-                                     : ShiftState::NeedMore;
-      case stmt:
-      case newline: return ShiftState::MustReduce;
-      default: break;
-    }
-
-    switch (ahead.tag_) {
-      case colon:
-        return get_type<1>() == r_paren ? ShiftState::MustReduce
-                                        : ShiftState::NeedMore;
-      case l_paren: {
-        if (get_type<1>() & (kw_struct | kw_block_head)) {
-          return ShiftState::NeedMore;
-        } else if (node_stack_.size() >= 2 and (get_type<1>() & EXPR) and
-                   get_type<2>() & (sop_l | sop_lt)) {
-          return ShiftState::NeedMore;
-        }
-      } break;
-      case l_brace:
-        if (get_type<1>() & fn_expr) { return ShiftState::NeedMore; }
-        if ((get_type<1>() & paren_expr) and (get_type<2>() & EXPR)) {
-          return ShiftState::MustReduce;
-        }
-
-        if (get_type<1>() &
-            (kw_struct | empty_parens | paren_expr | kw_block_head)) {
-          if (node_stack_.size() >= 2 and get_type<2>() == fn_arrow) {
-            return ShiftState::MustReduce;
-          } else {
-            return ShiftState::NeedMore;
-          }
-        } else {
-          return ShiftState::MustReduce;
-        }
-      case r_brace: return ShiftState::MustReduce;
-      case newline: return ShiftState::ReduceHarder;
-      default: break;
-    }
-
-    if (node_stack_.size() == 1) { return ShiftState::NeedMore; }
-
-    if (get_type<1>() & (op_lt | yield) and ahead.tag_ != newline) {
-      return ShiftState::NeedMore;
-    }
-
-    constexpr uint64_t OP = hashtag | op_r | op_l | op_b | dot | colon | eq |
-                            tick | colon_eq | dot | comma | op_bl | op_lt |
-                            fn_arrow | yield | sop_l | sop_lt | rocket;
-    if (get_type<2>() & OP) {
-      auto left_prec = precedence(get<2>()->as<Token>().op);
-
-      if (left_prec == precedence(Operator::Call) and ahead.tag_ == l_paren) {
-        return ShiftState::NeedMore;
-      }
-
-      size_t right_prec;
-      if (ahead.tag_ & OP) {
-        right_prec = precedence(ahead.node_->as<Token>().op);
-      } else if (ahead.tag_ == l_bracket) {
-        right_prec = precedence(Operator::Index);
-
-      } else if (ahead.tag_ == l_paren) {
-        // TODO: this might be a hack. To get the following example to
-        // parse correctly:
-        //
-        //    #tag
-        //    (+) ::= ...
-        //
-        // As it stands we're assuming there's some expression being called
-        // between the tag and the paren where the newline actually is. We
-        // can get around this here by just explicitly checking that case,
-        // but perhaps we should actually just lex "(+)" as it's own symbol
-        // with it's own tag type. That might be more robust.
-        if (get_type<1>() == newline) { return ShiftState::MustReduce; }
-        right_prec = precedence(Operator::Call);
-      } else {
-        return ShiftState::MustReduce;
-      }
-      return (left_prec < right_prec) or
-                     (left_prec == right_prec and
-                      (left_prec & assoc_mask) == right_assoc)
-                 ? ShiftState::NeedMore
-                 : ShiftState::MustReduce;
-    } else {
-      return ShiftState::MustReduce;
-    }
-  }
-
-  void LookAhead() {
-    if (token_index_ < tokens_.size()) {
-      lookahead_ = std::move(tokens_[token_index_++]);
-    } else {
-      lookahead_ = std::nullopt;
-    }
-  }
-
-  const TaggedNode &Next() {
-    if (not lookahead_) { LookAhead(); }
-    return *lookahead_;
-  }
-
-  std::vector<Tag> tag_stack_;
-  std::vector<std::unique_ptr<ast::Node>> node_stack_;
-  std::optional<TaggedNode> lookahead_;
-  std::vector<Lexeme> tokens_;
-  int token_index_ = 0;
-
-  // We actually don't care about mathing braces because we are only using
-  // this to determine for the REPL if we should prompt for further input. If
-  // it's wrong, we won't be able to to parse anyway, so it only needs to be
-  // the correct value when the braces match.
-  int brace_count = 0;
-  diagnostic::DiagnosticConsumer &diag_;
-};
-
-// Print out the debug information for the parse stack, and pause.
-void Debug(ParseState *ps) {
-  // Clear the screen
-  fputs("\033[2J\033[1;1H\n", stderr);
-  for (auto x : ps->tag_stack_) {
-    std::stringstream ss;
-    ss << x;
-    absl::FPrintF(stderr, "%s, ", ss.str());
-  }
-  std::stringstream ss;
-  ss << ps->Next().tag_;
-  absl::FPrintF(stderr, " -> %s\n", ss.str());
-
-  for (const auto &node_ptr : ps->node_stack_) {
-    fputs(node_ptr->DebugString().c_str(), stderr);
-  }
-  fgetc(stdin);
->>>>>>> ad7b9655
-}
-
-std::unique_ptr<ast::Expression> TryParseExpression(
+}
+
+std::unique_ptr<ast::Expression> ParseExpression(
     absl::Span<Lexeme const> &lexemes) {
   return FirstOf<ast::Expression,
-                 TryParseParenthesizedExpression, /* TryParseFunctionLiteral,
- TryParseStructLiteral, TryParseParameterizedStructLiteral,
- TryParseScopeLiteral, TryParseUnaryOperator,
- TryParseBinaryOperator, */
-                 TryParseIdentifier>(lexemes);
-}
-
-<<<<<<< HEAD
-std::unique_ptr<ast::Node> TryParseStatement(
-    absl::Span<Lexeme const> &lexemes) {
-  return FirstOf<ast::Node, TryParseIfStatement, TryParseWhileStatement>(
+                 ParseParenthesizedExpression, /* ParseFunctionLiteral,
+ ParseStructLiteral, ParseParameterizedStructLiteral,
+ ParseScopeLiteral, ParseUnaryOperator,
+ ParseBinaryOperator, */
+                 ParseIdentifier>(lexemes);
+}
+
+std::unique_ptr<ast::Node> ParseStatement(
+    absl::Span<Lexeme const> &lexemes) {
+  return FirstOf<ast::Node, ParseIfStatement, ParseWhileStatement>(
       lexemes);
-=======
-template <auto &RuleSet>
-bool Reduce(ParseState *ps) {
-  LOG("parse", "reducing");
-  size_t i = 0;
-  for (auto const &rule : *RuleSet) {
-    ++i;
-    if (rule.match(ps->tag_stack_)) {
-      auto nodes_to_reduce = absl::MakeSpan(
-          std::addressof(*(ps->node_stack_.end() - rule.match.size())),
-          rule.match.size());
-      auto result     = rule.execute(nodes_to_reduce, ps->diag_);
-      size_t new_size = ps->node_stack_.size() - rule.match.size() + 1;
-      ps->tag_stack_.resize(new_size);
-      ps->node_stack_.resize(new_size);
-      ps->node_stack_.back() = std::move(result);
-      ps->tag_stack_.back()  = rule.output;
-      return true;
-    }
-  }
-
-  // If there are no good rules to match, look for some defaults. We could
-  // encode these in `*RuleSet` as well, but typically these do strange things
-  // like preserving the tag type, so we'd have to encode it many times if it
-  // were in `*RuleSet`.
-  if (ps->tag_stack_.size() >= 2 and ps->get_type<2>() == newline) {
-    auto tag = ps->tag_stack_.back();
-    ps->tag_stack_.pop_back();
-    ps->tag_stack_.back() = tag;
-
-    auto node = std::move(ps->node_stack_.back());
-    ps->node_stack_.pop_back();
-    ps->node_stack_.back() = std::move(node);
-  } else if (not ps->node_stack_.empty() and ps->get_type<1>() == newline) {
-    ps->tag_stack_.pop_back();
-    ps->node_stack_.pop_back();
-  } else {
-    return false;
-  }
-
-  return true;
->>>>>>> ad7b9655
 }
 
 }  // namespace
 
-<<<<<<< HEAD
 std::unique_ptr<ast::Module> ParseModule(absl::Span<Lexeme const> lexemes) {
-  auto module = std::make_unique<ast::Module>(nullptr);
-  while (auto stmt = TryParseStatement(lexemes)) {
+  auto module = std::make_unique<ast::Module>(
+      nullptr, std::string_view(lexemes.front().content().begin(),
+                                lexemes.back().content().end()));
+  while (auto stmt = ParseStatement(lexemes)) {
     module->insert(std::move(stmt));
-=======
-std::vector<std::unique_ptr<ast::Node>> Parse(
-    std::string_view content, diagnostic::DiagnosticConsumer &diag) {
-  size_t num_consumed = diag.num_consumed();
-  auto nodes          = Lex(content, diag);
-  // If lexing failed, don't bother trying to parse.
-  if (diag.num_consumed() > num_consumed) { return {}; }
-  // TODO: Shouldn't need this protection.
-  if (nodes.size() == 1) { return {}; }
-  ParseState state(std::move(nodes), diag);
-
-  while (state.Next().tag_ != eof) {
-    ASSERT(state.tag_stack_.size() == state.node_stack_.size());
-    // Shift if you are supposed to, or if you are unable to reduce.
-    switch (state.shift_state()) {
-      case ShiftState::ReduceHarder:
-        if (Reduce<kRules>(&state)) break;
-        if (Reduce<kMoreRules>(&state)) break;
-        Shift(&state);
-        break;
-      case ShiftState::MustReduce:
-        if (Reduce<kRules>(&state)) break;
-        [[fallthrough]];
-      case ShiftState::NeedMore: Shift(&state); break;
-    }
-
-    if (absl::GetFlag(FLAGS_debug_parser)) { Debug(&state); }
-  }
-
-  // Cleanup
-  CleanUpReduction(&state);
-
-  // end()
-  num_consumed = diag.num_consumed();
-  switch (state.node_stack_.size()) {
-    case 0: UNREACHABLE();
-    case 1:
-      // TODO: log an error
-      if (diag.num_consumed() > num_consumed) { return {}; }
-      if (state.tag_stack_.back() & eof) { return {}; }
-      return std::move(move_as<Statements>(state.node_stack_.back())->content_);
-
-    default: {
-      std::vector<std::string_view> lines;
-      for (size_t i = 0; i < state.node_stack_.size(); ++i) {
-        if (not(state.tag_stack_[i] & stmt_list)) {
-          lines.push_back(state.node_stack_[i]->range());
-        }
-      }
-      if (lines.empty()) {
-        // We really have no idea what happened, just shove all the lines in.
-        for (const auto &ns : state.node_stack_) {
-          lines.push_back(ns->range());
-        }
-      }
-      diag.Consume(ExceedinglyCrappyParseError{});
-      return {};
-    }
->>>>>>> ad7b9655
   }
   return module;
 }
