#include "frontend/lex/lex.h"

#include <utility>

#include "frontend/lex/char_range.h"

// TODO: The lexer's error messages do not refer to the source locations at
// which the errors are encountered yet.

// TODO: Parsing for character literals, numbers, etc. Has not been done yet.

namespace frontend {
namespace {

<<<<<<< HEAD
// Lexer will not process more than 1 terabyte of data. The precise value here
// is chosen somewhat arbitrarily. We need a limit but do not expect files this
// large in practice anyway.
constexpr size_t kMaxLexableBytes = uint64_t{1024} * 1024 * 1024 * 1024;
=======
std::string_view ConsumeWhile(std::string_view &s,
                              std::predicate<char> auto &&pred) {
  char const * start = s.data();
  char const *p = s.data();
  while (pred(*p)) { ++p; }
  size_t length = p - s.data();
  s.remove_prefix(length);
  return std::string_view(start, p);
}

absl::node_hash_set<std::string> GlobalStringTable;
>>>>>>> ad7b9655

struct MaxLexableBytesExceeded {
  static constexpr std::string_view kCategory = "lex";
  static constexpr std::string_view kName     = "max-lexable-bytes-exceeded";

<<<<<<< HEAD
  diagnostic::DiagnosticMessage ToMessage(Source const *src) const {
    return diagnostic::DiagnosticMessage(
        diagnostic::Text("Lexer can only process at most %u bytes but the "
                         "provided input has %u bytes.",
                         kMaxLexableBytes, length));
  }
  size_t length;
=======
  diagnostic::DiagnosticMessage ToMessage() const {
    std::string message;
    switch (error) {
      case NumberParsingError::kUnknownBase:
        message = "Unknown base for numeric literal.";
        break;
      case NumberParsingError::kTooManyDots:
        message = "Too many `.` characters in numeric literal.";
        break;
      case NumberParsingError::kNoDigits:
        message = "No digits in numeric literal.";
        break;
      case NumberParsingError::kInvalidDigit:
        message = "Invalid digit encountered in numeric literal.";
        break;
      case NumberParsingError::kTooLarge:
        message = "Numeric literal is too large.";
        break;
    }

    return diagnostic::DiagnosticMessage(
        diagnostic::Text(message),
        diagnostic::SourceQuote().Highlighted(range, diagnostic::Style{}));
  }

  NumberParsingError error;
  std::string_view range;
>>>>>>> ad7b9655
};

struct HashFollowedByWhitespace {
  static constexpr std::string_view kCategory = "lex";
  static constexpr std::string_view kName     = "max-lexable-bytes-exceeded";

  diagnostic::DiagnosticMessage ToMessage() const {
    return diagnostic::DiagnosticMessage(
<<<<<<< HEAD
        diagnostic::Text("Hash `#` must not be followed by whitespace."));
=======
        diagnostic::Text("Encountered unprintable character '\\x%02x' "
                         "encountered in source.",
                         value),
        diagnostic::SourceQuote().Highlighted(range, diagnostic::Style{}));
>>>>>>> ad7b9655
  }
};

struct InvalidEscapedCharacterLiteral {
  static constexpr std::string_view kCategory = "lex";
  static constexpr std::string_view kName = "invalid-escaped-character-literal";

<<<<<<< HEAD
  diagnostic::DiagnosticMessage ToMessage(Source const *src) const {
    return diagnostic::DiagnosticMessage(
        diagnostic::Text("Invalid escaped character literal."));
  }
=======
  int value;
  std::string_view range;
>>>>>>> ad7b9655
};

struct ExpectedCharacterLiteralDelimiter {
  static constexpr std::string_view kCategory = "lex";
  static constexpr std::string_view kName =
      "expected-character-literal-delimiter";

  diagnostic::DiagnosticMessage ToMessage() const {
    return diagnostic::DiagnosticMessage(
<<<<<<< HEAD
        diagnostic::Text("Expected %s character literal delimiter `'`.",
                         opening ? "opening" : "closing"));
  }

  bool opening;
=======
        diagnostic::Text("Invalid character '%c' encountered in source.",
                         value),
        diagnostic::SourceQuote().Highlighted(range, diagnostic::Style{}));
  }

  char value;
  std::string_view range;
>>>>>>> ad7b9655
};

struct UnprintableSourceCharacter {
  static constexpr std::string_view kCategory = "lex";
  static constexpr std::string_view kName     = "unprintable-source-character";

<<<<<<< HEAD
  diagnostic::DiagnosticMessage ToMessage(Source const *src) const {
    return diagnostic::DiagnosticMessage(diagnostic::Text(
        "Encountered an unprintable source-character (%02x).", character));
=======
  diagnostic::DiagnosticMessage ToMessage() const {
    // TODO: Display the contents of the errors.
    return diagnostic::DiagnosticMessage(
        diagnostic::Text("Failure to parse string literal: %d error%s.",
                         errors.size(), errors.size() == 1 ? "" : "s"),
        diagnostic::SourceQuote().Highlighted(range, diagnostic::Style{}));
>>>>>>> ad7b9655
  }
  char character;
};

struct InvalidOperator {
  static constexpr std::string_view kCategory = "lex";
  static constexpr std::string_view kName     = "invalid-operator";

<<<<<<< HEAD
  diagnostic::DiagnosticMessage ToMessage(Source const *src) const {
    return diagnostic::DiagnosticMessage(diagnostic::Text("Invalid operator"));
  }
=======
  std::vector<StringLiteralError> errors;
  std::string_view range;
>>>>>>> ad7b9655
};

struct UnmatchedDelimiter {
  static constexpr std::string_view kCategory = "lex";
  static constexpr std::string_view kName     = "unmatched-delimiter";

  diagnostic::DiagnosticMessage ToMessage() const {
    return diagnostic::DiagnosticMessage(
<<<<<<< HEAD
        diagnostic::Text("Unmatched delimiter."));
  }
=======
        diagnostic::Text(message),
        diagnostic::SourceQuote().Highlighted(range, diagnostic::Style{}));
  }

  std::string message;
  std::string_view range;
>>>>>>> ad7b9655
};

struct InvalidCharacterFollowingNumber {
  static constexpr std::string_view kCategory = "lex";
  static constexpr std::string_view kName =
      "invalid-character-following-number";

  diagnostic::DiagnosticMessage ToMessage() const {
    return diagnostic::DiagnosticMessage(
<<<<<<< HEAD
        diagnostic::Text("Invalid character following number."));
=======
        diagnostic::Text("Invalid escaped newline."),
        diagnostic::SourceQuote().Highlighted(range, diagnostic::Style{}));
>>>>>>> ad7b9655
  }
};

struct EndOfLineInStringLiteral {
  static constexpr std::string_view kCategory = "lex";
  static constexpr std::string_view kName     = "eol-in-string-literal";

<<<<<<< HEAD
  diagnostic::DiagnosticMessage ToMessage(Source const *src) const {
    return diagnostic::DiagnosticMessage(diagnostic::Text(
        "No closing `\"` for string literal before end of line."));
  }
=======
  std::string_view range;
>>>>>>> ad7b9655
};

struct EndOfFileInStringLiteral {
  static constexpr std::string_view kCategory = "lex";
  static constexpr std::string_view kName     = "eof-in-string-literal";

  diagnostic::DiagnosticMessage ToMessage(Source const *src) const {
    return diagnostic::DiagnosticMessage(diagnostic::Text(
        "No closing `\"` for string literal before end of file."));
  }
};

<<<<<<< HEAD
std::optional<Lexeme> ConsumeCharLiteral(
    char_range &range, diagnostic::DiagnosticConsumer &diagnostic_consumer) {
  ASSERT(range.size() >= 2);
  ASSERT(range[0] == '!');
  ASSERT(range[1] == '\'');
  char const *p = range.data() + 2;

  char c;
  if (*p == '\\') {
    ++p;
    switch (*p) {
=======
std::string_view NextSimpleWord(std::string_view &cursor) {
  char const *start = cursor.data();
  char const *p = cursor.data();
  while (IsAlphaNumericOrUnderscore(*p)) { ++p; }
  size_t length = p - cursor.data();
  cursor.remove_prefix(length);
  return std::string_view(start, length);
}

static base::Global kKeywords =
    absl::flat_hash_map<std::string_view, std::variant<Operator, Syntax>>{
        {"import", {Operator::Import}},
        {"flags", {Syntax::Flags}},
        {"enum", {Syntax::Enum}},
        {"struct", {Syntax::Struct}},
        {"return", {Operator::Return}},
        {"interface", {Syntax::Interface}},
        {"as", {Operator::As}},
        {"copy", {Operator::Copy}},
        {"init", {Operator::Init}},
        {"move", {Operator::Move}},
        {"destroy", {Operator::Destroy}},
        {"and", {Operator::And}},
        {"if", {Syntax::If}},
        {"while", {Syntax::While}},
        {"or", {Operator::Or}},
        {"xor", {Operator::Xor}},
        {"not", {Operator::Not}}};

// Consumes a character literal represented by a bang (!) followed by one
// of the following wrapped in single quotation marks:
// * A single non backslash character,
// * A backslash and then any character in the set [abfnrtv0!\]
Lexeme ConsumeCharLiteral(char const *&cursor) {
  char const *start_loc = cursor;
  ASSERT(*cursor == '!');
  // TODO: This shouldn't be an assert. it should be a genuine error we can
  // check for.
  ASSERT(cursor[1] == '\'');
  cursor += 2;
  // TODO: Ensure the character is printable.
  char c;
  if (*cursor == '\\') {
    cursor += 1;
    switch (*cursor) {
>>>>>>> ad7b9655
      case '\\':
      case 'a': c = '\a'; break;
      case 'b': c = '\b'; break;
      case 'f': c = '\f'; break;
      case 'n': c = '\n'; break;
      case 'r': c = '\r'; break;
      case 't': c = '\t'; break;
      case 'v': c = '\v'; break;
      case '0': c = '\0'; break;
      default: {
        diagnostic_consumer.Consume(InvalidEscapedCharacterLiteral{});
      } break;
    }
<<<<<<< HEAD
  }

  ++p;
  if (*p != '\'') {
    diagnostic_consumer.Consume(
        ExpectedCharacterLiteralDelimiter{.opening = false});
    return std::nullopt;
  }

  size_t length = p - range.data();
  return Lexeme(Lexeme::Kind::Character, range.extract_prefix(length));
}

std::optional<Lexeme> ConsumeOperator(
    char_range &range, diagnostic::DiagnosticConsumer &diagnostic_consumer) {
  ASSERT(range.size() > 0);
  if (range.size() >= 2 and range[0] == '-' and range[1] == '-') {
    return Lexeme(Lexeme::Kind::Identifier, range.extract_prefix(2));
=======
    cursor += 1;
  } else {
    c = *cursor;
    cursor += 1;
  }
  // TODO: This shouldn't be an assert. it should be a genuine error we can
  // check for.
  ASSERT(*cursor == '\'');
  cursor += 1;
  return Lexeme(std::make_unique<ast::Terminal>(
      std::string_view(start_loc, cursor), ir::Char(c)));
}

// Note: The order here is somewhat important. Because we choose the first
// match, we cannot, for example, put `:` before `::=`.
static base::Global kOps =
    std::array<std::pair<std::string_view, std::variant<Operator, Syntax>>, 46>{
        {{"@", {Operator::At}},           {",", {Operator::Comma}},
         {"[*]", {Operator::BufPtr}},     {"$", {Operator::ArgType}},
         {"+=", {Operator::AddEq}},       {"+", {Operator::Add}},
         {"-=", {Operator::SubEq}},       {"..", {Operator::VariadicPack}},
         {"->", {Operator::Arrow}},       {"-", {Operator::Sub}},
         {"*=", {Operator::MulEq}},       {"*", {Operator::Mul}},
         {"%=", {Operator::ModEq}},       {"%", {Operator::Mod}},
         {"&=", {Operator::SymbolAndEq}}, {"&", {Operator::SymbolAnd}},
         {"|=", {Operator::SymbolOrEq}},  {"|", {Operator::SymbolOr}},
         {"^=", {Operator::SymbolXorEq}}, {"^", {Operator::SymbolXor}},
         {">>", {Operator::BlockJump}},   {">=", {Operator::Ge}},
         {">", {Operator::Gt}},           {"::=", {Operator::DoubleColonEq}},
         {":?", {Operator::TypeOf}},      {"::", {Operator::DoubleColon}},
         {":=", {Operator::ColonEq}},     {".", {Syntax::Dot}},
         {"!=", {Operator::Ne}},          {":", {Operator::Colon}},
         {"<<", {Operator::Yield}},       {"<=", {Operator::Le}},
         {"<", {Operator::Lt}},           {"==", {Operator::Eq}},
         {"=>", {Operator::Rocket}},      {"=", {Operator::Assign}},
         {"'", {Operator::Call}},         {"(", {Syntax::LeftParen}},
         {")", {Syntax::RightParen}},     {"[", {Syntax::LeftBracket}},
         {"]", {Syntax::RightBracket}},   {"{", {Syntax::LeftBrace}},
         {"}", {Syntax::RightBrace}},     {"~", {Operator::Tilde}},
         {";", {Syntax::Semicolon}},      {"`", {Operator::Backtick}}},
    };

Lexeme NextOperator(std::string_view &cursor) {
  if (cursor.starts_with("--")) {
    cursor.remove_prefix(2);
    return Lexeme(std::make_unique<ast::Identifier>(
        std::string_view(cursor.data() - 2, 0)));
  }

  for (auto [prefix, x] : *kOps) {
    if (cursor.starts_with(prefix)) {
      std::string_view result(cursor.data(), prefix.size());
      cursor.remove_prefix(prefix.size());
      return std::visit([&](auto x) { return Lexeme(x, result); }, x);
    }
  }

  char const *loc    = cursor.data();
  auto result = ConsumeCharLiteral(loc);
  cursor.remove_prefix(loc - cursor.data());
  return result;
}

std::optional<std::pair<std::string_view, Operator>> NextSlashInitiatedToken(
    std::string_view &cursor) {
  char const *loc = cursor.data();
  cursor.remove_prefix(1);
  // TODO support multi-line comments?
  switch (cursor[0]) {
    case '/':  // line comment
      ConsumeWhile(cursor, [](char c) { return c != '\n'; });
      return std::nullopt;
    case '=':
      cursor.remove_prefix(1);
      return std::pair{std::string_view(loc, 2), Operator::DivEq};
    default: return std::pair{std::string_view(loc, 1), Operator::Div};
>>>>>>> ad7b9655
  }

<<<<<<< HEAD
  constexpr std::array kOperators{
      "@",  ",",   "[*]", "$",  "+=", "+",  "-=", "..", "->", "-",  "*=",
      "*",  "%=",  "%",   "&=", "&",  "|=", "|",  "^=", "^",  ">>", ">=",
      ">",  "::=", ":?",  "::", ":=", ".",  "!=", ":",  "<<", "<=", "<",
      "==", "=>",  "=",   "'",  "~",  ";",  "`",  "/=", "/",
  };

  for (std::string_view op : kOperators) {
    if (range.starts_with(op)) {
      return Lexeme(Lexeme::Kind::Operator, range.extract_prefix(op.size()));
    }
  }

  // Delimiters are processed after operators, because some operators contain
  // (balanced) delimiters and it's easier to search for them first than to
  // attempt to match them in the parser. The key example here is the unary
  // operator `[*]`.

  for (char delimiter : {'(', '{', '['}) {
    if (range[0] == delimiter) {
      return Lexeme(Lexeme::Kind::LeftDelimiter, range.extract_prefix(1));
    }
  }

  for (char delimiter : {')', '}', ']'}) {
    if (range[0] == delimiter) {
      return Lexeme(Lexeme::Kind::RightDelimiter, range.extract_prefix(1));
    }
  }

  if (range.starts_with("//")) {
    char const *p = range.data() + 2;
    while (not IsVerticalWhitespace(*p)) { ++p; }
    size_t length = p - range.data();
    return Lexeme(Lexeme::Kind::Comment, range.extract_prefix(length));
  }

  diagnostic_consumer.Consume(InvalidOperator{});
  return std::nullopt;
}

std::optional<Lexeme> ConsumeStringLiteral(
    char_range &range, diagnostic::DiagnosticConsumer &diagnostic_consumer) {
  ASSERT(range.size() != 0);
  char const *p = range.data();
  ++p;
  bool escaped = false;
  while (p != range.end() and not IsVerticalWhitespace(*p)) {
    switch (*p) {
      case '\0': break;
      case '\\': escaped = not escaped; break;
      case '"':
        if (not escaped) { goto end_loop; }
        [[fallthrough]];
      default: escaped = false;
=======
static base::Global kReservedTypes =
    absl::flat_hash_map<std::string_view, type::Type>{
        {"bool", type::Bool},       {"char", type::Char},
        {"i8", type::I8},           {"i16", type::I16},
        {"i32", type::I32},         {"i64", type::I64},
        {"u8", type::U8},           {"u16", type::U16},
        {"u32", type::U32},         {"u64", type::U64},
        {"f32", type::F32},         {"f64", type::F64},
        {"integer", type::Integer}, {"type", type::Type_},
        {"module", type::Module}};

// Consumes as many alpha-numeric or underscore characters as possible, assuming
// the character under the cursor is an alpha or underscore character. Returns a
// Lexeme representing either an identifier or the builtin keyword or value for
// this word.
Lexeme ConsumeWord(std::string_view &cursor) {
  ASSERT(IsAlphaOrUnderscore(cursor[0]) == true);

  // Because we have already verified that the character locateted at `cursor`
  // is not numeric, it is safe to consume alhpanumeric and underscore
  // characters.
  std::string_view word = ConsumeWhile(cursor, IsAlphaNumericOrUnderscore);

  if (word == "true") {
    return Lexeme(std::make_unique<ast::Terminal>(word, true));
  } else if (word == "false") {
    return Lexeme(std::make_unique<ast::Terminal>(word, false));
  } else if (word == "byte") {
    return Lexeme(std::make_unique<ast::Terminal>(word, type::Byte));
  } else if (word == "null") {
    return Lexeme(std::make_unique<ast::Terminal>(word, ir::Null()));
  } else if (word == "arguments") {
    return Lexeme(std::make_unique<ast::ProgramArguments>(word));
  } else if (word == "builtin") {
    return Lexeme(std::make_unique<ast::Builtin>(word));
  }

  if (auto iter = kReservedTypes->find(word); iter != kReservedTypes->end()) {
    return Lexeme(std::make_unique<ast::Terminal>(word, iter->second));
  }

  if (auto maybe_builtin = ir::BuiltinFn::ByName(word)) {
    return Lexeme(std::make_unique<ast::BuiltinFn>(word, *maybe_builtin));
  }

  if (auto iter = kKeywords->find(word); iter != kKeywords->end()) {
    return std::visit([r = word](auto x) { return Lexeme(x, r); },
                      iter->second);
  }

  // TODO: Scope used to be special due it it being a keyword signifying a scope
  // and the type of such a construct, but this is no longer relevant, so we
  // don't need to treat it specially.
  if (word == "scope") { return Lexeme(Syntax::Scope, word); }

  return Lexeme(std::make_unique<ast::Identifier>(word));
}

struct StringLiteralLexResult {
  std::string value;
  std::string_view range;
  std::vector<StringLiteralError> errors;
};

StringLiteralLexResult NextStringLiteral(std::string_view &cursor) {
  StringLiteralLexResult result;
  cursor.remove_prefix(1);
  bool escaped        = false;
  int offset          = -1;
  std::string_view str_lit_cursor = ConsumeWhile(cursor, [&](char c) {
    ++offset;
    if (not escaped) {
      switch (c) {
        case '\\': escaped = true; return true;
        case '"': return false;
        // TODO non-printable chars?
        default: result.value.push_back(c); return true;
      }
>>>>>>> ad7b9655
    }

    if (not IsPrintable(*p)) {
      diagnostic_consumer.Consume(UnprintableSourceCharacter{.character = *p});
      return std::nullopt;
    }

    ++p;
  }

<<<<<<< HEAD
  if (p == range.end() or *p == '\0') {
    diagnostic_consumer.Consume(EndOfFileInStringLiteral{});
    return std::nullopt;
  } else if (IsVerticalWhitespace(*p)) {
    diagnostic_consumer.Consume(EndOfLineInStringLiteral{});
    return std::nullopt;
=======
  result.range = str_lit_cursor;
  if (cursor.empty()) {
    result.errors.push_back(StringLiteralError{
        .kind   = StringLiteralError::Kind::kRunaway,
        .offset = -1,
    });
  } else {
    cursor.remove_prefix(1);  // Ending '"'
>>>>>>> ad7b9655
  }

end_loop:
  size_t length = p - range.data();
  return Lexeme(Lexeme::Kind::String, range.extract_prefix(length));
}

<<<<<<< HEAD
std::optional<Lexeme> ConsumeNumber(
    char_range &range, diagnostic::DiagnosticConsumer &diagnostic_consumer) {
  ASSERT(range.size() != 0);
  char const *p = range.data();
  if (range[0] == '0' and range.size() > 1 and
      (range[1] == 'x' or range[1] == 'o' or range[1] == 'd' or
       range[1] == 'b')) {
    p += 2;
    // Consume any possible sequence of characters that could show up in a
    // number whether or not they are a valid number, and check for validity
    // after the fact.
    while (p != range.end() and (IsHexDigit(*p) or *p == '_' or *p == '.')) {
      ++p;
    }
  } else {
    while (p != range.end() and (IsDigit(*p) or *p == '_' or *p == '.')) {
      ++p;
=======
absl::StatusOr<Lexeme> NextHashtag(std::string_view &cursor) {
  if (cursor.empty()) {
    // TODO: use a better error code?
    return absl::InvalidArgumentError("Nothing after # character.");
  } else if (cursor[0] == '{') {
    cursor.remove_prefix(1);
    std::string_view word_cursor = NextSimpleWord(cursor);
    std::string_view token =
        std::string_view{word_cursor.data() - 1, word_cursor.size() + 2};

    if (cursor.empty() or cursor[0] != '}') {
      return absl::InvalidArgumentError(
          "Missing close brace on system hashtag.");
    }
    cursor.remove_prefix(1);

    for (auto [name, tag] : ir::BuiltinHashtagsByName) {
      if (token == name) { return Lexeme(tag, token); }
>>>>>>> ad7b9655
    }
  }
  size_t length = p - range.data();
  if (p != range.end() and IsAlpha(*p)) {
    diagnostic_consumer.Consume(InvalidCharacterFollowingNumber{});
    return std::nullopt;
  }

<<<<<<< HEAD
  return Lexeme(Lexeme::Kind::Number, range.extract_prefix(length));
}
=======
    return absl::InvalidArgumentError("Unrecognized system hashtag.");
  } else if (cursor[0] == '!') {
    cursor.remove_prefix(1);
    return absl::InvalidArgumentError("Shebang directives are not supported.");
  } else {
    auto word_cursor = NextSimpleWord(cursor);
>>>>>>> ad7b9655

std::optional<Lexeme> ConsumeIdentifier(char_range &range) {
  char const *p = range.data();
  while (p != range.end() and IsAlphaNumericOrUnderscore(*p)) { ++p; }
  size_t length = p - range.data();
  return Lexeme(Lexeme::Kind::Identifier, range.extract_prefix(length));
}

<<<<<<< HEAD
std::optional<Lexeme> ConsumeOneLexeme(
    char_range &range, diagnostic::DiagnosticConsumer &diagnostic_consumer) {
  ASSERT(range.size() != 0);

  // Remove all non-newline whitespace
  while (IsHorizontalWhitespace(range[0])) {
    range.remove_prefix(1);
    if (range.empty()) {
      return Lexeme(Lexeme::Kind::EndOfFile, std::string_view(range.data(), 0));
    }
  }

  // Non-emptiness invariant should still hold.
  ASSERT(range.size() != 0);

  char c = range[0];
  if (IsDigit(c) or c == '.') {
    return ConsumeNumber(range, diagnostic_consumer);
  } else if (IsAlphaOrUnderscore(c)) {
    return ConsumeIdentifier(range);
  } else if (IsVerticalWhitespace(c)) {
    return Lexeme(Lexeme::Kind::Newline, range.extract_prefix(1));
  } else if (not IsPrintable(c)) {
    range.remove_prefix(1);
    diagnostic_consumer.Consume(UnprintableSourceCharacter{.character = c});
    return std::nullopt;
  }
  switch (c) {
    case '"': return ConsumeStringLiteral(range, diagnostic_consumer);
    case '#': {
      if (range.size() > 1 and IsWhitespace(range[1])) {
        diagnostic_consumer.Consume(HashFollowedByWhitespace{});
        return std::nullopt;
      }
      return Lexeme(Lexeme::Kind::Hash, range.extract_prefix(1));
    }
    case '!':
      if (range.size() >= 2 and range[1] == '\'') {
        return ConsumeCharLiteral(range, diagnostic_consumer);
      }
      [[fallthrough]];
    default: return ConsumeOperator(range, diagnostic_consumer);
  }
=======
Lexeme ConsumeNumber(std::string_view &cursor,
                     diagnostic::DiagnosticConsumer &diag) {
  std::string_view number_str = ConsumeWhile(cursor, [](char c) {
    return IsDigit(c)
           // For hex digits, as well as 0b and 0d prefixes.
           or ('a' <= c and c <= 'f') or ('A' <= c and c <= 'F') or
           c == 'o'      // For octal
           or c == 'x'   // For hexadecimal
           or c == '_'   // For separators
           or c == '.';  // For non-integers
  });

  return std::visit(
      [&diag, number_str](auto num) {
        constexpr auto type = base::meta<decltype(num)>;
        if constexpr (type == base::meta<ir::Integer>) {
          return Lexeme(std::make_unique<ast::Terminal>(number_str, num));
        } else if constexpr (type == base::meta<double>) {
          return Lexeme(std::make_unique<ast::Terminal>(number_str, num));
        } else if constexpr (type == base::meta<NumberParsingError>) {
          // Even though we could try to be helpful by guessing the type, it's
          // unlikely to be useful. The value may also be important if it's used
          // at compile-time (e.g., as an array extent). Generally proceeding
          // further if we can't lex the input is likely not going to be useful.
          diag.Consume(NumberParsingFailure{.error = num, .range = number_str});
          return Lexeme(
              std::make_unique<ast::Terminal>(number_str, ir::Integer{}));
        } else {
          static_assert(base::always_false(type));
        }
      },
      ParseNumber(number_str));
>>>>>>> ad7b9655
}

}  // namespace

<<<<<<< HEAD
struct LexResultBuilder {
  explicit LexResultBuilder(LexResult *result,
                            diagnostic::DiagnosticConsumer *diagnostic_consumer)
      : lex_result_(*ASSERT_NOT_NULL(result)),
        diagnostic_consumer_(*ASSERT_NOT_NULL(diagnostic_consumer)) {}

  bool append(Lexeme l) {
    switch (l.kind()) {
      case Lexeme::Kind::LeftDelimiter: {
        unmatched_delimiters_.push_back(lex_result_.lexemes_.size());
      } break;
      case Lexeme::Kind::RightDelimiter: {
        if (unmatched_delimiters_.empty()) {
          diagnostic_consumer_.Consume(UnmatchedDelimiter{});
          return false;
        }
        size_t match_index = unmatched_delimiters_.back();
        size_t offset      = lex_result_.lexemes_.size() - match_index;
        unmatched_delimiters_.pop_back();
        auto &matching_lexeme = lex_result_.lexemes_[match_index];
        // In ASCII, the character values for matching delimiters are always
        // within two of each other, with the right-delimiter having a higher
        // value than the left-delimiter.
        int diff = static_cast<int>(l.content()[0]) -
                   static_cast<int>(matching_lexeme.content()[0]);
        if (diff < 0 or diff > 2) {
          diagnostic_consumer_.Consume(UnmatchedDelimiter{});
          return false;
        }
        matching_lexeme.set_match_offset(offset);
        l.set_match_offset(offset);
      } break;
      default: break;
    }
    lex_result_.lexemes_.push_back(l);
    return true;
  }

  bool balanced() const { return unmatched_delimiters_.empty(); }

 private:
  std::vector<size_t> unmatched_delimiters_;
  LexResult &lex_result_;
  diagnostic::DiagnosticConsumer &diagnostic_consumer_;
};

std::optional<LexResult> Lex(
    std::string_view source,
    diagnostic::DiagnosticConsumer &diagnostic_consumer) {
  if (source.size() > kMaxLexableBytes) {
    diagnostic_consumer.Consume(MaxLexableBytesExceeded{
        .length = source.size(),
=======
std::vector<Lexeme> Lex(std::string_view content,
                        diagnostic::DiagnosticConsumer &diag) {
  std::vector<Lexeme> result;
  LexState state(content, diag);
  do { result.push_back(NextToken(&state)); } while (not result.back().eof());
  return result;
}

Lexeme NextToken(LexState *state) {
restart:
  // Delegate based on the next character in the file stream
  if (state->cursor_.empty()) {
    return Lexeme(Syntax::EndOfFile, state->cursor_);
  } else if (IsAlphaOrUnderscore(state->peek())) {
    return ConsumeWord(state->cursor_);
  } else if (IsDigit(state->peek()) or
             (state->peek() == '.' and state->cursor_.size() > 1 and
              IsDigit(state->cursor_[1]))) {
    return ConsumeNumber(state->cursor_, state->diag_);
  }

  char peek = state->peek();
  if (peek == '\n') {
    state->cursor_.remove_prefix(1);
    return Lexeme(Syntax::ImplicitNewline, state->cursor_);
  } else if (static_cast<uint8_t>(peek) >= 0x80 or
             not(std::isprint(peek) or std::isspace(peek))) {
    char const *loc = state->cursor_.data();
    state->cursor_.remove_prefix(1);
    state->diag_.Consume(UnprintableSourceCharacter{
        .value = peek,
        .range = std::string_view(loc, 1),
>>>>>>> ad7b9655
    });
    return std::nullopt;
  }
<<<<<<< HEAD
=======

  switch (peek) {
    case '"': {
      auto [str, range, errors] = NextStringLiteral(state->cursor_);
      if (not errors.empty()) {
        state->diag_.Consume(StringLiteralParsingFailure{
            .errors = std::move(errors),
            .range  = range,
        });
      }
>>>>>>> ad7b9655

  LexResult result;
  LexResultBuilder builder(&result, &diagnostic_consumer);

<<<<<<< HEAD
  char_range range = source;
  while (not range.empty()) {
    auto maybe_lexeme = ConsumeOneLexeme(range, diagnostic_consumer);
    if (not maybe_lexeme) { return std::nullopt; }
    if (not builder.append(*std::move(maybe_lexeme))) { return std::nullopt; }
=======
    } break;
    case '#': {
      state->cursor_.remove_prefix(1);
      if (state->peek() == '.') {
        state->cursor_.remove_prefix(1);
        auto word_cursor       = NextSimpleWord(state->cursor_);
        std::string_view token = word_cursor;

        return Lexeme(
            std::make_unique<ast::Label>(word_cursor, std::string{token}));

      } else {
        std::string_view loc = state->cursor_;
        auto result = NextHashtag(state->cursor_);
        if (result.ok()) { return std::move(*result); }

        state->diag_.Consume(HashtagParsingFailure{
            .message = std::string(result.status().message()),
            .range   = std::string_view(loc.data(), state->cursor_.data()),
        });
        goto restart;
      }
    } break;
    case '/': {
      // TODO just check for comments early and roll this into NextOperator.
      if (auto maybe_op = NextSlashInitiatedToken(state->cursor_)) {
        auto &[span, op] = *maybe_op;
        return Lexeme(op, span);
      }
      goto restart;
    } break;
    case '\n':
    case '\r':
      state->cursor_.remove_prefix(1);
      return Lexeme(Syntax::ImplicitNewline, state->cursor_);
    case '\v':  // TODO: Should we disallow out vertical tabs entirely?
    case '\t':
    case ' ': ConsumeWhile(state->cursor_, IsHorizontalWhitespace); goto restart;
    case '?': {
      auto loc = state->cursor_.data();
      state->cursor_.remove_prefix(1);
      state->diag_.Consume(InvalidSourceCharacter{
          .value = peek,
          .range = std::string_view(loc, 1),
      });
      goto restart;
    }
    case '\\': {
      if (state->cursor_.size() >= 2 and state->cursor_[1] == '\\') {
        state->cursor_.remove_prefix(2);
        return Lexeme(Syntax::ExplicitNewline, state->cursor_);
      }
      state->cursor_.remove_prefix(1);
      std::string_view span = state->cursor_;
      ConsumeWhile(state->cursor_, IsWhitespace);
      if (not state->cursor_.empty()) {
        state->diag_.Consume(NonWhitespaceAfterNewlineEscape{.range = span});
      }
      goto restart;
    } break;
    default: return NextOperator(state->cursor_); break;
>>>>>>> ad7b9655
  }

  if (not builder.balanced()) { return std::nullopt; }
  return result;
}

}  // namespace frontend<|MERGE_RESOLUTION|>--- conflicted
+++ resolved
@@ -12,66 +12,22 @@
 namespace frontend {
 namespace {
 
-<<<<<<< HEAD
 // Lexer will not process more than 1 terabyte of data. The precise value here
 // is chosen somewhat arbitrarily. We need a limit but do not expect files this
 // large in practice anyway.
 constexpr size_t kMaxLexableBytes = uint64_t{1024} * 1024 * 1024 * 1024;
-=======
-std::string_view ConsumeWhile(std::string_view &s,
-                              std::predicate<char> auto &&pred) {
-  char const * start = s.data();
-  char const *p = s.data();
-  while (pred(*p)) { ++p; }
-  size_t length = p - s.data();
-  s.remove_prefix(length);
-  return std::string_view(start, p);
-}
-
-absl::node_hash_set<std::string> GlobalStringTable;
->>>>>>> ad7b9655
 
 struct MaxLexableBytesExceeded {
   static constexpr std::string_view kCategory = "lex";
   static constexpr std::string_view kName     = "max-lexable-bytes-exceeded";
 
-<<<<<<< HEAD
-  diagnostic::DiagnosticMessage ToMessage(Source const *src) const {
+  diagnostic::DiagnosticMessage ToMessage() const {
     return diagnostic::DiagnosticMessage(
         diagnostic::Text("Lexer can only process at most %u bytes but the "
                          "provided input has %u bytes.",
                          kMaxLexableBytes, length));
   }
   size_t length;
-=======
-  diagnostic::DiagnosticMessage ToMessage() const {
-    std::string message;
-    switch (error) {
-      case NumberParsingError::kUnknownBase:
-        message = "Unknown base for numeric literal.";
-        break;
-      case NumberParsingError::kTooManyDots:
-        message = "Too many `.` characters in numeric literal.";
-        break;
-      case NumberParsingError::kNoDigits:
-        message = "No digits in numeric literal.";
-        break;
-      case NumberParsingError::kInvalidDigit:
-        message = "Invalid digit encountered in numeric literal.";
-        break;
-      case NumberParsingError::kTooLarge:
-        message = "Numeric literal is too large.";
-        break;
-    }
-
-    return diagnostic::DiagnosticMessage(
-        diagnostic::Text(message),
-        diagnostic::SourceQuote().Highlighted(range, diagnostic::Style{}));
-  }
-
-  NumberParsingError error;
-  std::string_view range;
->>>>>>> ad7b9655
 };
 
 struct HashFollowedByWhitespace {
@@ -80,14 +36,7 @@
 
   diagnostic::DiagnosticMessage ToMessage() const {
     return diagnostic::DiagnosticMessage(
-<<<<<<< HEAD
         diagnostic::Text("Hash `#` must not be followed by whitespace."));
-=======
-        diagnostic::Text("Encountered unprintable character '\\x%02x' "
-                         "encountered in source.",
-                         value),
-        diagnostic::SourceQuote().Highlighted(range, diagnostic::Style{}));
->>>>>>> ad7b9655
   }
 };
 
@@ -95,15 +44,10 @@
   static constexpr std::string_view kCategory = "lex";
   static constexpr std::string_view kName = "invalid-escaped-character-literal";
 
-<<<<<<< HEAD
-  diagnostic::DiagnosticMessage ToMessage(Source const *src) const {
+  diagnostic::DiagnosticMessage ToMessage() const {
     return diagnostic::DiagnosticMessage(
         diagnostic::Text("Invalid escaped character literal."));
   }
-=======
-  int value;
-  std::string_view range;
->>>>>>> ad7b9655
 };
 
 struct ExpectedCharacterLiteralDelimiter {
@@ -113,39 +57,20 @@
 
   diagnostic::DiagnosticMessage ToMessage() const {
     return diagnostic::DiagnosticMessage(
-<<<<<<< HEAD
         diagnostic::Text("Expected %s character literal delimiter `'`.",
                          opening ? "opening" : "closing"));
   }
 
   bool opening;
-=======
-        diagnostic::Text("Invalid character '%c' encountered in source.",
-                         value),
-        diagnostic::SourceQuote().Highlighted(range, diagnostic::Style{}));
-  }
-
-  char value;
-  std::string_view range;
->>>>>>> ad7b9655
 };
 
 struct UnprintableSourceCharacter {
   static constexpr std::string_view kCategory = "lex";
   static constexpr std::string_view kName     = "unprintable-source-character";
 
-<<<<<<< HEAD
-  diagnostic::DiagnosticMessage ToMessage(Source const *src) const {
+  diagnostic::DiagnosticMessage ToMessage() const {
     return diagnostic::DiagnosticMessage(diagnostic::Text(
         "Encountered an unprintable source-character (%02x).", character));
-=======
-  diagnostic::DiagnosticMessage ToMessage() const {
-    // TODO: Display the contents of the errors.
-    return diagnostic::DiagnosticMessage(
-        diagnostic::Text("Failure to parse string literal: %d error%s.",
-                         errors.size(), errors.size() == 1 ? "" : "s"),
-        diagnostic::SourceQuote().Highlighted(range, diagnostic::Style{}));
->>>>>>> ad7b9655
   }
   char character;
 };
@@ -154,14 +79,9 @@
   static constexpr std::string_view kCategory = "lex";
   static constexpr std::string_view kName     = "invalid-operator";
 
-<<<<<<< HEAD
-  diagnostic::DiagnosticMessage ToMessage(Source const *src) const {
+  diagnostic::DiagnosticMessage ToMessage() const {
     return diagnostic::DiagnosticMessage(diagnostic::Text("Invalid operator"));
   }
-=======
-  std::vector<StringLiteralError> errors;
-  std::string_view range;
->>>>>>> ad7b9655
 };
 
 struct UnmatchedDelimiter {
@@ -170,17 +90,8 @@
 
   diagnostic::DiagnosticMessage ToMessage() const {
     return diagnostic::DiagnosticMessage(
-<<<<<<< HEAD
         diagnostic::Text("Unmatched delimiter."));
   }
-=======
-        diagnostic::Text(message),
-        diagnostic::SourceQuote().Highlighted(range, diagnostic::Style{}));
-  }
-
-  std::string message;
-  std::string_view range;
->>>>>>> ad7b9655
 };
 
 struct InvalidCharacterFollowingNumber {
@@ -190,12 +101,7 @@
 
   diagnostic::DiagnosticMessage ToMessage() const {
     return diagnostic::DiagnosticMessage(
-<<<<<<< HEAD
         diagnostic::Text("Invalid character following number."));
-=======
-        diagnostic::Text("Invalid escaped newline."),
-        diagnostic::SourceQuote().Highlighted(range, diagnostic::Style{}));
->>>>>>> ad7b9655
   }
 };
 
@@ -203,27 +109,22 @@
   static constexpr std::string_view kCategory = "lex";
   static constexpr std::string_view kName     = "eol-in-string-literal";
 
-<<<<<<< HEAD
-  diagnostic::DiagnosticMessage ToMessage(Source const *src) const {
+  diagnostic::DiagnosticMessage ToMessage() const {
     return diagnostic::DiagnosticMessage(diagnostic::Text(
         "No closing `\"` for string literal before end of line."));
   }
-=======
-  std::string_view range;
->>>>>>> ad7b9655
 };
 
 struct EndOfFileInStringLiteral {
   static constexpr std::string_view kCategory = "lex";
   static constexpr std::string_view kName     = "eof-in-string-literal";
 
-  diagnostic::DiagnosticMessage ToMessage(Source const *src) const {
+  diagnostic::DiagnosticMessage ToMessage() const {
     return diagnostic::DiagnosticMessage(diagnostic::Text(
         "No closing `\"` for string literal before end of file."));
   }
 };
 
-<<<<<<< HEAD
 std::optional<Lexeme> ConsumeCharLiteral(
     char_range &range, diagnostic::DiagnosticConsumer &diagnostic_consumer) {
   ASSERT(range.size() >= 2);
@@ -235,53 +136,6 @@
   if (*p == '\\') {
     ++p;
     switch (*p) {
-=======
-std::string_view NextSimpleWord(std::string_view &cursor) {
-  char const *start = cursor.data();
-  char const *p = cursor.data();
-  while (IsAlphaNumericOrUnderscore(*p)) { ++p; }
-  size_t length = p - cursor.data();
-  cursor.remove_prefix(length);
-  return std::string_view(start, length);
-}
-
-static base::Global kKeywords =
-    absl::flat_hash_map<std::string_view, std::variant<Operator, Syntax>>{
-        {"import", {Operator::Import}},
-        {"flags", {Syntax::Flags}},
-        {"enum", {Syntax::Enum}},
-        {"struct", {Syntax::Struct}},
-        {"return", {Operator::Return}},
-        {"interface", {Syntax::Interface}},
-        {"as", {Operator::As}},
-        {"copy", {Operator::Copy}},
-        {"init", {Operator::Init}},
-        {"move", {Operator::Move}},
-        {"destroy", {Operator::Destroy}},
-        {"and", {Operator::And}},
-        {"if", {Syntax::If}},
-        {"while", {Syntax::While}},
-        {"or", {Operator::Or}},
-        {"xor", {Operator::Xor}},
-        {"not", {Operator::Not}}};
-
-// Consumes a character literal represented by a bang (!) followed by one
-// of the following wrapped in single quotation marks:
-// * A single non backslash character,
-// * A backslash and then any character in the set [abfnrtv0!\]
-Lexeme ConsumeCharLiteral(char const *&cursor) {
-  char const *start_loc = cursor;
-  ASSERT(*cursor == '!');
-  // TODO: This shouldn't be an assert. it should be a genuine error we can
-  // check for.
-  ASSERT(cursor[1] == '\'');
-  cursor += 2;
-  // TODO: Ensure the character is printable.
-  char c;
-  if (*cursor == '\\') {
-    cursor += 1;
-    switch (*cursor) {
->>>>>>> ad7b9655
       case '\\':
       case 'a': c = '\a'; break;
       case 'b': c = '\b'; break;
@@ -295,7 +149,6 @@
         diagnostic_consumer.Consume(InvalidEscapedCharacterLiteral{});
       } break;
     }
-<<<<<<< HEAD
   }
 
   ++p;
@@ -314,87 +167,8 @@
   ASSERT(range.size() > 0);
   if (range.size() >= 2 and range[0] == '-' and range[1] == '-') {
     return Lexeme(Lexeme::Kind::Identifier, range.extract_prefix(2));
-=======
-    cursor += 1;
-  } else {
-    c = *cursor;
-    cursor += 1;
-  }
-  // TODO: This shouldn't be an assert. it should be a genuine error we can
-  // check for.
-  ASSERT(*cursor == '\'');
-  cursor += 1;
-  return Lexeme(std::make_unique<ast::Terminal>(
-      std::string_view(start_loc, cursor), ir::Char(c)));
-}
-
-// Note: The order here is somewhat important. Because we choose the first
-// match, we cannot, for example, put `:` before `::=`.
-static base::Global kOps =
-    std::array<std::pair<std::string_view, std::variant<Operator, Syntax>>, 46>{
-        {{"@", {Operator::At}},           {",", {Operator::Comma}},
-         {"[*]", {Operator::BufPtr}},     {"$", {Operator::ArgType}},
-         {"+=", {Operator::AddEq}},       {"+", {Operator::Add}},
-         {"-=", {Operator::SubEq}},       {"..", {Operator::VariadicPack}},
-         {"->", {Operator::Arrow}},       {"-", {Operator::Sub}},
-         {"*=", {Operator::MulEq}},       {"*", {Operator::Mul}},
-         {"%=", {Operator::ModEq}},       {"%", {Operator::Mod}},
-         {"&=", {Operator::SymbolAndEq}}, {"&", {Operator::SymbolAnd}},
-         {"|=", {Operator::SymbolOrEq}},  {"|", {Operator::SymbolOr}},
-         {"^=", {Operator::SymbolXorEq}}, {"^", {Operator::SymbolXor}},
-         {">>", {Operator::BlockJump}},   {">=", {Operator::Ge}},
-         {">", {Operator::Gt}},           {"::=", {Operator::DoubleColonEq}},
-         {":?", {Operator::TypeOf}},      {"::", {Operator::DoubleColon}},
-         {":=", {Operator::ColonEq}},     {".", {Syntax::Dot}},
-         {"!=", {Operator::Ne}},          {":", {Operator::Colon}},
-         {"<<", {Operator::Yield}},       {"<=", {Operator::Le}},
-         {"<", {Operator::Lt}},           {"==", {Operator::Eq}},
-         {"=>", {Operator::Rocket}},      {"=", {Operator::Assign}},
-         {"'", {Operator::Call}},         {"(", {Syntax::LeftParen}},
-         {")", {Syntax::RightParen}},     {"[", {Syntax::LeftBracket}},
-         {"]", {Syntax::RightBracket}},   {"{", {Syntax::LeftBrace}},
-         {"}", {Syntax::RightBrace}},     {"~", {Operator::Tilde}},
-         {";", {Syntax::Semicolon}},      {"`", {Operator::Backtick}}},
-    };
-
-Lexeme NextOperator(std::string_view &cursor) {
-  if (cursor.starts_with("--")) {
-    cursor.remove_prefix(2);
-    return Lexeme(std::make_unique<ast::Identifier>(
-        std::string_view(cursor.data() - 2, 0)));
-  }
-
-  for (auto [prefix, x] : *kOps) {
-    if (cursor.starts_with(prefix)) {
-      std::string_view result(cursor.data(), prefix.size());
-      cursor.remove_prefix(prefix.size());
-      return std::visit([&](auto x) { return Lexeme(x, result); }, x);
-    }
-  }
-
-  char const *loc    = cursor.data();
-  auto result = ConsumeCharLiteral(loc);
-  cursor.remove_prefix(loc - cursor.data());
-  return result;
-}
-
-std::optional<std::pair<std::string_view, Operator>> NextSlashInitiatedToken(
-    std::string_view &cursor) {
-  char const *loc = cursor.data();
-  cursor.remove_prefix(1);
-  // TODO support multi-line comments?
-  switch (cursor[0]) {
-    case '/':  // line comment
-      ConsumeWhile(cursor, [](char c) { return c != '\n'; });
-      return std::nullopt;
-    case '=':
-      cursor.remove_prefix(1);
-      return std::pair{std::string_view(loc, 2), Operator::DivEq};
-    default: return std::pair{std::string_view(loc, 1), Operator::Div};
->>>>>>> ad7b9655
-  }
-
-<<<<<<< HEAD
+  }
+
   constexpr std::array kOperators{
       "@",  ",",   "[*]", "$",  "+=", "+",  "-=", "..", "->", "-",  "*=",
       "*",  "%=",  "%",   "&=", "&",  "|=", "|",  "^=", "^",  ">>", ">=",
@@ -450,86 +224,6 @@
         if (not escaped) { goto end_loop; }
         [[fallthrough]];
       default: escaped = false;
-=======
-static base::Global kReservedTypes =
-    absl::flat_hash_map<std::string_view, type::Type>{
-        {"bool", type::Bool},       {"char", type::Char},
-        {"i8", type::I8},           {"i16", type::I16},
-        {"i32", type::I32},         {"i64", type::I64},
-        {"u8", type::U8},           {"u16", type::U16},
-        {"u32", type::U32},         {"u64", type::U64},
-        {"f32", type::F32},         {"f64", type::F64},
-        {"integer", type::Integer}, {"type", type::Type_},
-        {"module", type::Module}};
-
-// Consumes as many alpha-numeric or underscore characters as possible, assuming
-// the character under the cursor is an alpha or underscore character. Returns a
-// Lexeme representing either an identifier or the builtin keyword or value for
-// this word.
-Lexeme ConsumeWord(std::string_view &cursor) {
-  ASSERT(IsAlphaOrUnderscore(cursor[0]) == true);
-
-  // Because we have already verified that the character locateted at `cursor`
-  // is not numeric, it is safe to consume alhpanumeric and underscore
-  // characters.
-  std::string_view word = ConsumeWhile(cursor, IsAlphaNumericOrUnderscore);
-
-  if (word == "true") {
-    return Lexeme(std::make_unique<ast::Terminal>(word, true));
-  } else if (word == "false") {
-    return Lexeme(std::make_unique<ast::Terminal>(word, false));
-  } else if (word == "byte") {
-    return Lexeme(std::make_unique<ast::Terminal>(word, type::Byte));
-  } else if (word == "null") {
-    return Lexeme(std::make_unique<ast::Terminal>(word, ir::Null()));
-  } else if (word == "arguments") {
-    return Lexeme(std::make_unique<ast::ProgramArguments>(word));
-  } else if (word == "builtin") {
-    return Lexeme(std::make_unique<ast::Builtin>(word));
-  }
-
-  if (auto iter = kReservedTypes->find(word); iter != kReservedTypes->end()) {
-    return Lexeme(std::make_unique<ast::Terminal>(word, iter->second));
-  }
-
-  if (auto maybe_builtin = ir::BuiltinFn::ByName(word)) {
-    return Lexeme(std::make_unique<ast::BuiltinFn>(word, *maybe_builtin));
-  }
-
-  if (auto iter = kKeywords->find(word); iter != kKeywords->end()) {
-    return std::visit([r = word](auto x) { return Lexeme(x, r); },
-                      iter->second);
-  }
-
-  // TODO: Scope used to be special due it it being a keyword signifying a scope
-  // and the type of such a construct, but this is no longer relevant, so we
-  // don't need to treat it specially.
-  if (word == "scope") { return Lexeme(Syntax::Scope, word); }
-
-  return Lexeme(std::make_unique<ast::Identifier>(word));
-}
-
-struct StringLiteralLexResult {
-  std::string value;
-  std::string_view range;
-  std::vector<StringLiteralError> errors;
-};
-
-StringLiteralLexResult NextStringLiteral(std::string_view &cursor) {
-  StringLiteralLexResult result;
-  cursor.remove_prefix(1);
-  bool escaped        = false;
-  int offset          = -1;
-  std::string_view str_lit_cursor = ConsumeWhile(cursor, [&](char c) {
-    ++offset;
-    if (not escaped) {
-      switch (c) {
-        case '\\': escaped = true; return true;
-        case '"': return false;
-        // TODO non-printable chars?
-        default: result.value.push_back(c); return true;
-      }
->>>>>>> ad7b9655
     }
 
     if (not IsPrintable(*p)) {
@@ -540,23 +234,12 @@
     ++p;
   }
 
-<<<<<<< HEAD
   if (p == range.end() or *p == '\0') {
     diagnostic_consumer.Consume(EndOfFileInStringLiteral{});
     return std::nullopt;
   } else if (IsVerticalWhitespace(*p)) {
     diagnostic_consumer.Consume(EndOfLineInStringLiteral{});
     return std::nullopt;
-=======
-  result.range = str_lit_cursor;
-  if (cursor.empty()) {
-    result.errors.push_back(StringLiteralError{
-        .kind   = StringLiteralError::Kind::kRunaway,
-        .offset = -1,
-    });
-  } else {
-    cursor.remove_prefix(1);  // Ending '"'
->>>>>>> ad7b9655
   }
 
 end_loop:
@@ -564,7 +247,6 @@
   return Lexeme(Lexeme::Kind::String, range.extract_prefix(length));
 }
 
-<<<<<<< HEAD
 std::optional<Lexeme> ConsumeNumber(
     char_range &range, diagnostic::DiagnosticConsumer &diagnostic_consumer) {
   ASSERT(range.size() != 0);
@@ -582,26 +264,6 @@
   } else {
     while (p != range.end() and (IsDigit(*p) or *p == '_' or *p == '.')) {
       ++p;
-=======
-absl::StatusOr<Lexeme> NextHashtag(std::string_view &cursor) {
-  if (cursor.empty()) {
-    // TODO: use a better error code?
-    return absl::InvalidArgumentError("Nothing after # character.");
-  } else if (cursor[0] == '{') {
-    cursor.remove_prefix(1);
-    std::string_view word_cursor = NextSimpleWord(cursor);
-    std::string_view token =
-        std::string_view{word_cursor.data() - 1, word_cursor.size() + 2};
-
-    if (cursor.empty() or cursor[0] != '}') {
-      return absl::InvalidArgumentError(
-          "Missing close brace on system hashtag.");
-    }
-    cursor.remove_prefix(1);
-
-    for (auto [name, tag] : ir::BuiltinHashtagsByName) {
-      if (token == name) { return Lexeme(tag, token); }
->>>>>>> ad7b9655
     }
   }
   size_t length = p - range.data();
@@ -610,17 +272,8 @@
     return std::nullopt;
   }
 
-<<<<<<< HEAD
   return Lexeme(Lexeme::Kind::Number, range.extract_prefix(length));
 }
-=======
-    return absl::InvalidArgumentError("Unrecognized system hashtag.");
-  } else if (cursor[0] == '!') {
-    cursor.remove_prefix(1);
-    return absl::InvalidArgumentError("Shebang directives are not supported.");
-  } else {
-    auto word_cursor = NextSimpleWord(cursor);
->>>>>>> ad7b9655
 
 std::optional<Lexeme> ConsumeIdentifier(char_range &range) {
   char const *p = range.data();
@@ -629,7 +282,6 @@
   return Lexeme(Lexeme::Kind::Identifier, range.extract_prefix(length));
 }
 
-<<<<<<< HEAD
 std::optional<Lexeme> ConsumeOneLexeme(
     char_range &range, diagnostic::DiagnosticConsumer &diagnostic_consumer) {
   ASSERT(range.size() != 0);
@@ -673,45 +325,10 @@
       [[fallthrough]];
     default: return ConsumeOperator(range, diagnostic_consumer);
   }
-=======
-Lexeme ConsumeNumber(std::string_view &cursor,
-                     diagnostic::DiagnosticConsumer &diag) {
-  std::string_view number_str = ConsumeWhile(cursor, [](char c) {
-    return IsDigit(c)
-           // For hex digits, as well as 0b and 0d prefixes.
-           or ('a' <= c and c <= 'f') or ('A' <= c and c <= 'F') or
-           c == 'o'      // For octal
-           or c == 'x'   // For hexadecimal
-           or c == '_'   // For separators
-           or c == '.';  // For non-integers
-  });
-
-  return std::visit(
-      [&diag, number_str](auto num) {
-        constexpr auto type = base::meta<decltype(num)>;
-        if constexpr (type == base::meta<ir::Integer>) {
-          return Lexeme(std::make_unique<ast::Terminal>(number_str, num));
-        } else if constexpr (type == base::meta<double>) {
-          return Lexeme(std::make_unique<ast::Terminal>(number_str, num));
-        } else if constexpr (type == base::meta<NumberParsingError>) {
-          // Even though we could try to be helpful by guessing the type, it's
-          // unlikely to be useful. The value may also be important if it's used
-          // at compile-time (e.g., as an array extent). Generally proceeding
-          // further if we can't lex the input is likely not going to be useful.
-          diag.Consume(NumberParsingFailure{.error = num, .range = number_str});
-          return Lexeme(
-              std::make_unique<ast::Terminal>(number_str, ir::Integer{}));
-        } else {
-          static_assert(base::always_false(type));
-        }
-      },
-      ParseNumber(number_str));
->>>>>>> ad7b9655
 }
 
 }  // namespace
 
-<<<<<<< HEAD
 struct LexResultBuilder {
   explicit LexResultBuilder(LexResult *result,
                             diagnostic::DiagnosticConsumer *diagnostic_consumer)
@@ -764,129 +381,18 @@
   if (source.size() > kMaxLexableBytes) {
     diagnostic_consumer.Consume(MaxLexableBytesExceeded{
         .length = source.size(),
-=======
-std::vector<Lexeme> Lex(std::string_view content,
-                        diagnostic::DiagnosticConsumer &diag) {
-  std::vector<Lexeme> result;
-  LexState state(content, diag);
-  do { result.push_back(NextToken(&state)); } while (not result.back().eof());
-  return result;
-}
-
-Lexeme NextToken(LexState *state) {
-restart:
-  // Delegate based on the next character in the file stream
-  if (state->cursor_.empty()) {
-    return Lexeme(Syntax::EndOfFile, state->cursor_);
-  } else if (IsAlphaOrUnderscore(state->peek())) {
-    return ConsumeWord(state->cursor_);
-  } else if (IsDigit(state->peek()) or
-             (state->peek() == '.' and state->cursor_.size() > 1 and
-              IsDigit(state->cursor_[1]))) {
-    return ConsumeNumber(state->cursor_, state->diag_);
-  }
-
-  char peek = state->peek();
-  if (peek == '\n') {
-    state->cursor_.remove_prefix(1);
-    return Lexeme(Syntax::ImplicitNewline, state->cursor_);
-  } else if (static_cast<uint8_t>(peek) >= 0x80 or
-             not(std::isprint(peek) or std::isspace(peek))) {
-    char const *loc = state->cursor_.data();
-    state->cursor_.remove_prefix(1);
-    state->diag_.Consume(UnprintableSourceCharacter{
-        .value = peek,
-        .range = std::string_view(loc, 1),
->>>>>>> ad7b9655
     });
     return std::nullopt;
   }
-<<<<<<< HEAD
-=======
-
-  switch (peek) {
-    case '"': {
-      auto [str, range, errors] = NextStringLiteral(state->cursor_);
-      if (not errors.empty()) {
-        state->diag_.Consume(StringLiteralParsingFailure{
-            .errors = std::move(errors),
-            .range  = range,
-        });
-      }
->>>>>>> ad7b9655
 
   LexResult result;
   LexResultBuilder builder(&result, &diagnostic_consumer);
 
-<<<<<<< HEAD
   char_range range = source;
   while (not range.empty()) {
     auto maybe_lexeme = ConsumeOneLexeme(range, diagnostic_consumer);
     if (not maybe_lexeme) { return std::nullopt; }
     if (not builder.append(*std::move(maybe_lexeme))) { return std::nullopt; }
-=======
-    } break;
-    case '#': {
-      state->cursor_.remove_prefix(1);
-      if (state->peek() == '.') {
-        state->cursor_.remove_prefix(1);
-        auto word_cursor       = NextSimpleWord(state->cursor_);
-        std::string_view token = word_cursor;
-
-        return Lexeme(
-            std::make_unique<ast::Label>(word_cursor, std::string{token}));
-
-      } else {
-        std::string_view loc = state->cursor_;
-        auto result = NextHashtag(state->cursor_);
-        if (result.ok()) { return std::move(*result); }
-
-        state->diag_.Consume(HashtagParsingFailure{
-            .message = std::string(result.status().message()),
-            .range   = std::string_view(loc.data(), state->cursor_.data()),
-        });
-        goto restart;
-      }
-    } break;
-    case '/': {
-      // TODO just check for comments early and roll this into NextOperator.
-      if (auto maybe_op = NextSlashInitiatedToken(state->cursor_)) {
-        auto &[span, op] = *maybe_op;
-        return Lexeme(op, span);
-      }
-      goto restart;
-    } break;
-    case '\n':
-    case '\r':
-      state->cursor_.remove_prefix(1);
-      return Lexeme(Syntax::ImplicitNewline, state->cursor_);
-    case '\v':  // TODO: Should we disallow out vertical tabs entirely?
-    case '\t':
-    case ' ': ConsumeWhile(state->cursor_, IsHorizontalWhitespace); goto restart;
-    case '?': {
-      auto loc = state->cursor_.data();
-      state->cursor_.remove_prefix(1);
-      state->diag_.Consume(InvalidSourceCharacter{
-          .value = peek,
-          .range = std::string_view(loc, 1),
-      });
-      goto restart;
-    }
-    case '\\': {
-      if (state->cursor_.size() >= 2 and state->cursor_[1] == '\\') {
-        state->cursor_.remove_prefix(2);
-        return Lexeme(Syntax::ExplicitNewline, state->cursor_);
-      }
-      state->cursor_.remove_prefix(1);
-      std::string_view span = state->cursor_;
-      ConsumeWhile(state->cursor_, IsWhitespace);
-      if (not state->cursor_.empty()) {
-        state->diag_.Consume(NonWhitespaceAfterNewlineEscape{.range = span});
-      }
-      goto restart;
-    } break;
-    default: return NextOperator(state->cursor_); break;
->>>>>>> ad7b9655
   }
 
   if (not builder.balanced()) { return std::nullopt; }
