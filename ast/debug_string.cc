#include "absl/functional/bind_front.h"
#include "absl/strings/str_cat.h"
#include "absl/strings/str_join.h"
#include "ast/ast.h"
#include "ir/value/char.h"
#include "ir/value/integer.h"
#include "ir/value/slice.h"
#include "type/type.h"

namespace ast {
namespace {
char const *OpStr(UnaryOperator::Kind op) {
  switch (op) {
    case UnaryOperator::Kind::Copy: return "copy ";
    case UnaryOperator::Kind::Init: return "init ";
    case UnaryOperator::Kind::Destroy: return "destroy ";
    case UnaryOperator::Kind::Move: return "move ";
    case UnaryOperator::Kind::Pointer: return "*";
    case UnaryOperator::Kind::BufferPointer: return "[*]";
    case UnaryOperator::Kind::Not: return "not";
    case UnaryOperator::Kind::Negate: return "-";
    case UnaryOperator::Kind::At: return "@";
    case UnaryOperator::Kind::Address: return "&";
    case UnaryOperator::Kind::BlockJump: return ">> ";
    case UnaryOperator::Kind::TypeOf: UNREACHABLE();
  }
}

char const *OpStr(frontend::Operator op) {
  switch (op) {
    case frontend::Operator::Add: return " + ";
    case frontend::Operator::Sub: return " - ";
    case frontend::Operator::Mul: return " * ";
    case frontend::Operator::Div: return " / ";
    case frontend::Operator::Mod: return " % ";
    case frontend::Operator::SymbolOrEq: return " |= ";
    case frontend::Operator::SymbolXorEq: return " ^= ";
    case frontend::Operator::SymbolAndEq: return " &= ";
    case frontend::Operator::AddEq: return " += ";
    case frontend::Operator::SubEq: return " -= ";
    case frontend::Operator::MulEq: return " *= ";
    case frontend::Operator::DivEq: return " /= ";
    case frontend::Operator::ModEq: return " %= ";
    case frontend::Operator::Or: return " or ";
    case frontend::Operator::Xor: return " xor ";
    case frontend::Operator::And: return " and ";
    case frontend::Operator::SymbolOr: return " | ";
    case frontend::Operator::SymbolXor: return " ^ ";
    case frontend::Operator::SymbolAnd: return " & ";
    case frontend::Operator::Lt: return " < ";
    case frontend::Operator::Le: return " <= ";
    case frontend::Operator::Eq: return " == ";
    case frontend::Operator::Ne: return " != ";
    case frontend::Operator::Ge: return " >= ";
    case frontend::Operator::Gt: return " > ";
    case frontend::Operator::Return: return "return ";
    case frontend::Operator::Yield: return "<< ";
    case frontend::Operator::Not: return "not";
    case frontend::Operator::At: return "@";
    case frontend::Operator::VariadicPack: return "..";
    case frontend::Operator::BufPtr: return "[*]";
    case frontend::Operator::Copy: return "copy ";
    case frontend::Operator::Init: return "init ";
    case frontend::Operator::Destroy: return "destroy ";
    case frontend::Operator::Move: return "move ";
    case frontend::Operator::Tilde: return "~";
    default: UNREACHABLE();
  }
}

template <typename T>
void Joiner(T &&node, std::string *out, size_t indent) {
  node->DebugStrAppend(out, indent);
}

template <typename EPtr, typename StrType>
void DumpArguments(std::string *out, size_t indent,
                   core::Arguments<EPtr, StrType> const &fnargs) {
  char const *sep = "";
  fnargs.ApplyWithIndex([&](auto &&index, EPtr const &expr) {
    absl::StrAppend(out, sep);
    if constexpr (not std::is_same_v<std::decay_t<decltype(index)>, size_t>) {
      absl::StrAppend(out, index, " = ");
    }
    expr->DebugStrAppend(out, indent);
    sep = ", ";
  });
}

std::string indentation(size_t indent) { return std::string(2 * indent, ' '); }

<<<<<<< HEAD
std::string ParametersToString(core::Params<Declaration> const &params,
                               size_t indent) {
=======
std::string ParametersToString(
    core::Parameters<std::unique_ptr<Declaration>> const &params, size_t indent) {
>>>>>>> d21e7002
  return absl::StrJoin(params, ", ", [&](std::string *out, auto const &p) {
    p.value.DebugStrAppend(out, indent);
  });
}

}  // namespace

void Access::DebugStrAppend(std::string *out, size_t indent) const {
  if (operand()->is<Identifier>() or operand()->is<Index>()) {
    operand()->DebugStrAppend(out, indent);
  } else {
    absl::StrAppend(out, "(");
    operand()->DebugStrAppend(out, indent);
    absl::StrAppend(out, ")");
  }
  absl::StrAppend(out, ".", member_name());
}

void ArgumentType::DebugStrAppend(std::string *out, size_t indent) const {
  absl::StrAppend(out, "$", name());
}

void ArrayLiteral::DebugStrAppend(std::string *out, size_t indent) const {
  absl::StrAppend(out, "[",
                  absl::StrJoin(elems(), ", ",
                                [&](std::string *out, auto const &elem) {
                                  return Joiner(elem, out, indent);
                                }),
                  "]");
}

void ArrayType::DebugStrAppend(std::string *out, size_t indent) const {
  absl::StrAppend(out, "[",
                  absl::StrJoin(lengths(), ", ",
                                [&](std::string *out, auto const &elem) {
                                  return Joiner(elem, out, indent);
                                }),
                  "; ");
  data_type()->DebugStrAppend(out, indent);
  absl::StrAppend(out, "]");
}

void Assignment::DebugStrAppend(std::string *out, size_t indent) const {
  absl::StrAppend(
      out,
      absl::StrJoin(lhs(), ", ",
                    [&](std::string *out, auto const &elem) {
                      return Joiner(elem, out, indent);
                    }),
      " = ",
      absl::StrJoin(rhs(), ", ", [&](std::string *out, auto const &elem) {
        return Joiner(elem, out, indent);
      }));
}

void BinaryOperator::DebugStrAppend(std::string *out, size_t indent) const {
  absl::StrAppend(out, "(");
  lhs().DebugStrAppend(out, indent);
  absl::StrAppend(out, " ", Symbol(kind()), " ");
  rhs().DebugStrAppend(out, indent);
  absl::StrAppend(out, ")");
}

void BinaryAssignmentOperator::DebugStrAppend(std::string *out,
                                              size_t indent) const {
  absl::StrAppend(out, "(");
  lhs().DebugStrAppend(out, indent);
  absl::StrAppend(out, " ", Symbol(kind()), " ");
  rhs().DebugStrAppend(out, indent);
  absl::StrAppend(out, ")");
}

void BindingDeclaration::DebugStrAppend(std::string *out, size_t indent) const {
  absl::StrAppend(out, "`", ids()[0].name());
}

void BlockNode::DebugStrAppend(std::string *out, size_t indent) const {
  absl::StrAppend(out, name());
  if (not params().empty()) {
    absl::StrAppend(out, " [", ParametersToString(params(), indent), "]");
  }
  absl::StrAppend(out, " {\n");
  for (auto *stmt : stmts()) {
    absl::StrAppend(out, "\n", indentation(indent));
    stmt->DebugStrAppend(out, indent + 1);
  }
  absl::StrAppend(out, indentation(indent), "}\n");
}

void BuiltinFn::DebugStrAppend(std::string *out, size_t indent) const {
  std::stringstream ss;
  ss << value();
  out->append(ss.str());
}

void AppendCallArgument(size_t indent, std::string *out,
                        Call::Argument const &arg) {
  if (arg.named()) { absl::StrAppend(out, arg.name(), " = "); }
  arg.expr().DebugStrAppend(out, indent);
}

void Call::DebugStrAppend(std::string *out, size_t indent) const {
  std::string_view sep = "";
  if (not prefix_arguments().empty()) {
    absl::StrAppend(out, "(",
                    absl::StrJoin(prefix_arguments(), ", ",
                                  absl::bind_front(AppendCallArgument, indent)),
                    ")'");
  }
  callee()->DebugStrAppend(out, indent);
  if (not postfix_arguments().empty() or arguments().empty()) {
    absl::StrAppend(out, "(",
                    absl::StrJoin(postfix_arguments(), ", ",
                                  absl::bind_front(AppendCallArgument, indent)),
                    ")");
  }
}

void Cast::DebugStrAppend(std::string *out, size_t indent) const {
  absl::StrAppend(out, "(");
  expr()->DebugStrAppend(out, indent);
  absl::StrAppend(out, ") as (");
  type()->DebugStrAppend(out, indent);
  absl::StrAppend(out, ")");
}

void ComparisonOperator::DebugStrAppend(std::string *out, size_t indent) const {
  absl::StrAppend(out, "(");
  for (size_t i = 0; i < ops().size(); ++i) {
    exprs()[i]->DebugStrAppend(out, indent);
    absl::StrAppend(out, OpStr(ops()[i]));
  }
  exprs().back()->DebugStrAppend(out, indent);
}

void Declaration::DebugStrAppend(std::string *out, size_t indent) const {
  absl::StrAppend(
      out, "(",
      absl::StrJoin(ids(), ", ",
                    [&](std::string *out, ast::Declaration::Id const &id) {
                      id.DebugStrAppend(out, indent);
                    }),
      ")");
  if (type_expr()) {
    absl::StrAppend(out, (flags() & Declaration::f_IsConst) ? " :: " : ": ");
    type_expr()->DebugStrAppend(out, indent);
    if (init_val()) {
      absl::StrAppend(out, " = ");
      init_val()->DebugStrAppend(out, indent);
    }
  } else {
    if (init_val()) {
      absl::StrAppend(out,
                      (flags() & Declaration::f_IsConst) ? " ::= " : " := ");
      init_val()->DebugStrAppend(out, indent);
    }
  }
}

void DesignatedInitializer::DebugStrAppend(std::string *out,
                                           size_t indent) const {
  type()->DebugStrAppend(out, indent);
  out->append(".{");
  for (auto const *assignment : assignments()) {
    absl::StrAppend(out, "(",
                    absl::StrJoin(assignment->lhs(), ", ",
                                  [&](std::string *out, auto const *expr) {
                                    expr->DebugStrAppend(out, indent + 1);
                                  }),
                    ") = ",
                    absl::StrJoin(assignment->rhs(), ", ",
                                  [&](std::string *out, auto const *expr) {
                                    expr->DebugStrAppend(out, indent + 1);
                                  }),
                    "\n", indentation(indent + 1));
  }
  out->append("}");
}

void EnumLiteral::DebugStrAppend(std::string *out, size_t indent) const {
  switch (kind()) {
    case EnumLiteral::Kind::Enum: absl::StrAppend(out, "enum {\n"); break;
    case EnumLiteral::Kind::Flags: absl::StrAppend(out, "flags {\n"); break;
  }
  for (std::string_view enumerator : enumerators()) {
    absl::StrAppendFormat(out, "%*s%s", 2 * indent, " ", enumerator);
    if (auto iter = specified_values().find(enumerator);
        iter != specified_values().end()) {
      absl::StrAppend(out, " ::= ");
      iter->second->DebugStrAppend(out, indent + 1);
    }
    absl::StrAppend(out, "\n");
  }
  absl::StrAppendFormat(out, "%*s}", 2 * indent, " ");
}

void FunctionLiteral::DebugStrAppend(std::string *out, size_t indent) const {
  absl::StrAppend(out, "(", ParametersToString(params(), indent), ") -> ");
  if (outputs()) {
    absl::StrAppend(out, "(",
                    absl::StrJoin(*outputs(), ", ",
                                  [&](std::string *out, auto const &elem) {
                                    return Joiner(elem, out, indent);
                                  }),
                    ")");
  }
  absl::StrAppend(out, "{");
  for (auto const *stmt : stmts()) {
    absl::StrAppend(out, "\n", indentation(indent));
    stmt->DebugStrAppend(out, indent + 1);
  }
  absl::StrAppend(out, "\n", indentation(indent), "}");
}

void FunctionType::DebugStrAppend(std::string *out, size_t indent) const {
  absl::StrAppend(out, "(",
                  absl::StrJoin(params(), ", ",
                                [&](std::string *out, auto const &p) {
                                  p->DebugStrAppend(out, indent);
                                }),
                  ") -> (",
                  absl::StrJoin(outputs(), ", ",
                                [&](std::string *out, auto const *elem) {
                                  elem->DebugStrAppend(out, indent);
                                }),
                  ")");
}

void Identifier::DebugStrAppend(std::string *out, size_t indent) const {
  absl::StrAppend(out, name());
}

void Import::DebugStrAppend(std::string *out, size_t indent) const {
  absl::StrAppend(out, "import ");
  operand()->DebugStrAppend(out, indent);
}

void Index::DebugStrAppend(std::string *out, size_t indent) const {
  lhs()->DebugStrAppend(out, indent);
  absl::StrAppend(out, "[");
  rhs()->DebugStrAppend(out, indent);
  absl::StrAppend(out, "]");
}

void InterfaceLiteral::DebugStrAppend(std::string *out, size_t indent) const {
  absl::StrAppend(out, "interface {\n");
  for (auto const &[name, expr] : entries()) {
    absl::StrAppend(out, indentation(indent));
    name->DebugStrAppend(out, indent + 1);
    absl::StrAppend(out, ":");
    expr->DebugStrAppend(out, indent + 1);
    absl::StrAppend(out, "\n");
  }
  absl::StrAppend(out, "}");
}

void Label::DebugStrAppend(std::string *out, size_t indent) const {
  absl::StrAppend(out, range());
}

void PatternMatch::DebugStrAppend(std::string *out, size_t indent) const {
  if (is_binary()) { expr().DebugStrAppend(out, indent); }
  absl::StrAppend(out, "~");
  pattern().DebugStrAppend(out, indent);
}

void ReturnStmt::DebugStrAppend(std::string *out, size_t indent) const {
  absl::StrAppend(
      out, "return ",
      absl::StrJoin(exprs(), ", ", [&](std::string *out, auto const &elem) {
        return Joiner(elem, out, indent);
      }));
}

void YieldStmt::DebugStrAppend(std::string *out, size_t indent) const {
  absl::StrAppend(out, label_ ? std::string_view(*label_->value()) : "", "<< ",
                  absl::StrJoin(arguments(), ", ",
                                absl::bind_front(AppendCallArgument, indent)));
}

void ScopeLiteral::DebugStrAppend(std::string *out, size_t indent) const {
  absl::StrAppendFormat(out, "scope [%s] (%s) {", context().ids()[0].name(),
                        ParametersToString(params(), indent));
  for (auto const *stmt : stmts()) {
    absl::StrAppend(out, "\n", indentation(indent));
    stmt->DebugStrAppend(out, indent + 1);
  }
  absl::StrAppend(out, "\n", indentation(indent), "}");
}

void ScopeNode::DebugStrAppend(std::string *out, size_t indent) const {
  name()->DebugStrAppend(out, indent);
  absl::StrAppend(out, " (",
                  absl::StrJoin(arguments(), ", ",
                                absl::bind_front(AppendCallArgument, indent)),
                  ") ");
  for (auto const &block : blocks()) { block.DebugStrAppend(out, indent); }
}

void SliceType::DebugStrAppend(std::string *out, size_t indent) const {
  absl::StrAppend(out, "[]");
  data_type()->DebugStrAppend(out, indent);
}

void ShortFunctionLiteral::DebugStrAppend(std::string *out,
                                          size_t indent) const {
  absl::StrAppend(out, "(", ParametersToString(params(), indent), ") => ");
  body()->DebugStrAppend(out, indent);
}

void StructLiteral::DebugStrAppend(std::string *out, size_t indent) const {
  absl::StrAppend(out, "struct {\n");
  for (auto const &f : fields()) {
    absl::StrAppend(out, indentation(indent));
    f.DebugStrAppend(out, indent + 1);
    absl::StrAppend(out, "\n");
  }
  absl::StrAppend(out, indentation(indent), "}");
}

void ParameterizedStructLiteral::DebugStrAppend(std::string *out,
                                                size_t indent) const {
  absl::StrAppend(out, "struct (", ParametersToString(params(), indent),
                  ") {\n");
  for (auto const &f : fields()) {
    absl::StrAppend(out, indentation(indent));
    f.DebugStrAppend(out, indent + 1);
    absl::StrAppend(out, "\n");
  }
  absl::StrAppend(out, indentation(indent), "}");
}

void Terminal::DebugStrAppend(std::string *out, size_t indent) const {
  if (type() == base::meta<ir::Integer>) {
    absl::StrAppend(out, value().get<ir::Integer>().value());
  } else if (type() == base::meta<bool>) {
    absl::StrAppend(out, value().get<bool>() ? "true" : "false");
  } else if (type() == base::meta<ir::Char>) {
    char c = value().get<ir::Char>();
    out->push_back('!');
    switch (c) {
      case '\a':
        out->push_back('\\');
        out->push_back('a');
        break;
      case '\b':
        out->push_back('\\');
        out->push_back('b');
        break;
      case '\n':
        out->push_back('\\');
        out->push_back('n');
        break;
      case '\t':
        out->push_back('\\');
        out->push_back('t');
        break;
      case '\v':
        out->push_back('\\');
        out->push_back('v');
        break;
      default: out->push_back(c); break;
    }
  } else if (type() == base::meta<double>) {
    absl::StrAppend(out, value().get<double>());
  } else if (type() == base::meta<ir::addr_t>) {
    absl::StrAppend(out, "null");
  } else if (type() == base::meta<type::Type>) {
    absl::StrAppend(out, value().get<type::Type>().to_string());
  } else if (type() == base::meta<ir::Slice>) {
    ir::Slice s = value().get<ir::Slice>();
    absl::StrAppend(
        out,
        std::string_view(reinterpret_cast<char const *>(s.data()), s.length()));
  }
  // TODO: Make this better
}

void UnaryOperator::DebugStrAppend(std::string *out, size_t indent) const {
  if (kind() == Kind::TypeOf) {
    absl::StrAppend(out, "(");
    operand()->DebugStrAppend(out, indent);
    absl::StrAppend(out, "):?");
  } else {
    absl::StrAppend(out, OpStr(kind()));
    operand()->DebugStrAppend(out, indent);
  }
}

void IfStmt::DebugStrAppend(std::string *out, size_t indent) const {
  absl::StrAppend(out, "if (");
  condition().DebugStrAppend(out, indent);
  absl::StrAppend(out, ") then {");
  for (auto const *stmt : true_block()) {
    absl::StrAppend(out, "\n", indentation(indent + 1));
    stmt->DebugStrAppend(out, indent + 1);
  }

  if (has_false_block()) {
    absl::StrAppend(out, "\n", indentation(indent), "} else {");
    for (auto const *stmt : false_block()) {
      absl::StrAppend(out, "\n", indentation(indent + 1));
      stmt->DebugStrAppend(out, indent + 1);
    }
  }
  absl::StrAppend(out, "\n", indentation(indent), "}");
}

void WhileStmt::DebugStrAppend(std::string *out, size_t indent) const {
  absl::StrAppend(out, "while (");
  condition().DebugStrAppend(out, indent);
  absl::StrAppend(out, ") do {");
  for (auto const *stmt : body()) {
    absl::StrAppend(out, "\n", indentation(indent + 1));
    stmt->DebugStrAppend(out, indent + 1);
  }
  absl::StrAppend(out, "\n", indentation(indent), "}");
}

}  // namespace ast<|MERGE_RESOLUTION|>--- conflicted
+++ resolved
@@ -89,13 +89,8 @@
 
 std::string indentation(size_t indent) { return std::string(2 * indent, ' '); }
 
-<<<<<<< HEAD
-std::string ParametersToString(core::Params<Declaration> const &params,
-                               size_t indent) {
-=======
 std::string ParametersToString(
-    core::Parameters<std::unique_ptr<Declaration>> const &params, size_t indent) {
->>>>>>> d21e7002
+    core::Parameters<Declaration> const &params, size_t indent) {
   return absl::StrJoin(params, ", ", [&](std::string *out, auto const &p) {
     p.value.DebugStrAppend(out, indent);
   });
