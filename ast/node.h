#ifndef ICARUS_AST_NODE_H
#define ICARUS_AST_NODE_H

#include <string>

#include "base/cast.h"
#include "base/meta.h"
#include "base/visitable.h"

namespace ast {
struct Expression;
struct Scope;

using AllNodeTypes = base::tail<base::type_list<int
#define ICARUS_AST_NODE_X(node) , struct node
#include "ast/node.xmacro.h"
#undef ICARUS_AST_NODE_X
                                                >>;

template <typename T>
constexpr ssize_t IndexOf() {
  return base::Index<T>(AllNodeTypes{});
}

struct Node : base::Visitable<Node, AllNodeTypes>, base::Cast<Node> {
<<<<<<< HEAD
  explicit constexpr Node(int8_t which, std::string_view range = {})
=======
  explicit constexpr Node(int8_t which, std::string_view range = "")
>>>>>>> ad7b9655
      : base::Visitable<Node, AllNodeTypes>(which), range_(range) {}

  virtual ~Node() {}

  std::string DebugString() const {
    std::string out;
    DebugStrAppend(&out, 0);
    return out;
  }

  virtual void DebugStrAppend(std::string *out, size_t indent) const {}
  bool covers_binding() const { return covers_binding_; }
  bool is_dependent() const { return is_dependent_; }

  constexpr std::string_view range() const { return range_; }
  Scope *scope() const { return scope_; }

  // Object used to track state while initializing the syntax tree.
  struct Initializer {
    Scope *scope = nullptr;

    // The closest parent `FunctionLiteral` node. Used to link up function
    // literals with their corresponding return statements.
    FunctionLiteral *function_literal = nullptr;
    std::vector<ScopeNode *> scope_nodes;

    PatternMatch const *pattern = nullptr;
    Declaration *match_against  = nullptr;
  };

  virtual void Initialize(Initializer &initializer) {}

 protected:
  std::string_view range_;
  Scope *scope_ = nullptr;
  // TODO: We can compress these bit somewhere.
  bool covers_binding_ = false;
  bool is_dependent_   = false;
};

}  // namespace ast

#endif  // ICARUS_AST_NODE_H<|MERGE_RESOLUTION|>--- conflicted
+++ resolved
@@ -23,11 +23,7 @@
 }
 
 struct Node : base::Visitable<Node, AllNodeTypes>, base::Cast<Node> {
-<<<<<<< HEAD
-  explicit constexpr Node(int8_t which, std::string_view range = {})
-=======
-  explicit constexpr Node(int8_t which, std::string_view range = "")
->>>>>>> ad7b9655
+  explicit constexpr Node(int8_t which, std::string_view range)
       : base::Visitable<Node, AllNodeTypes>(which), range_(range) {}
 
   virtual ~Node() {}
