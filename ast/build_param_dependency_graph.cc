#include "ast/build_param_dependency_graph.h"

#include "absl/container/node_hash_map.h"
#include "ast/ast.h"
#include "ast/module.h"

namespace ast {
namespace {

struct ParamDependencyGraphBuilder {
  using signature = void(core::DependencyNode<Declaration const *>);
  explicit ParamDependencyGraphBuilder(
<<<<<<< HEAD
      core::Params<Declaration> const &params) {
=======
      core::Parameters<std::unique_ptr<Declaration>> const &params) {
>>>>>>> d21e7002
    to_process_.reserve(params.size());
    for (auto const &param : params) {
      // Parameters must not be multiple-declarations.
      ASSERT(param.value.ids().size() == 1u);
      to_process_.push_back(&param.value);
      relevant_decls_.emplace(param.value.ids()[0].name(), &param.value);
    }
  }

  base::Graph<core::DependencyNode<Declaration>> Visit() && {
    for (auto [id, decl] : relevant_decls_) {
      graph_.add_edge(core::DependencyNode<Declaration>::ParameterValue(decl),
                      core::DependencyNode<Declaration>::ParameterType(decl));
      graph_.add_edge(core::DependencyNode<Declaration>::ArgumentValue(decl),
                      core::DependencyNode<Declaration>::ArgumentType(decl));
      graph_.add_edge(core::DependencyNode<Declaration>::ParameterType(decl),
                      core::DependencyNode<Declaration>::ArgumentType(decl));
      if (decl->flags() & Declaration::f_IsConst) {
        graph_.add_edge(core::DependencyNode<Declaration>::ParameterValue(decl),
                        core::DependencyNode<Declaration>::ArgumentValue(decl));
      }
    }

    for (auto const *decl : to_process_) {
      if (auto const *n = decl->type_expr()) {
        (*this)(n, core::DependencyNode<Declaration const *>::ParameterType(
                       &relevant_decls_.at(decl->ids()[0].name())));
      } else {
        graph_.add_edge(core::DependencyNode<Declaration>::ParameterType(decl),
                        core::DependencyNode<Declaration>::ArgumentType(decl));
      }

      if (auto const *n = decl->init_val()) {
        (*this)(n, core::DependencyNode<Declaration const *>::ParameterValue(
                       &relevant_decls_.at(decl->ids()[0].name())));
      }
    }

    for (auto [head, tail] : edges_) {
      if (*head.node() and *tail.node()) {
        graph_.add_edge(
            core::DependencyNode<Declaration>(*head.node(), head.kind()),
            core::DependencyNode<Declaration>(*tail.node(), tail.kind()));
      }
    }

    return std::move(graph_);
  }

  void operator()(BindingDeclaration const *node,
                  core::DependencyNode<Declaration const *> d) {
    auto [iter, inserted] =
        relevant_decls_.try_emplace(node->ids()[0].name(), node);
    edges_.emplace_back(
        d, core::DependencyNode<Declaration const *>::ParameterValue(
               &iter->second));
    edges_.emplace_back(
        core::DependencyNode<Declaration const *>::ParameterValue(
            &iter->second),
        core::DependencyNode<Declaration const *>::ParameterType(
            &iter->second));
  }

  void operator()(Node const *node,
                  core::DependencyNode<Declaration const *> d) {
    node->visit<ParamDependencyGraphBuilder>(*this, d);
  }

  void operator()(Access const *node,
                  core::DependencyNode<Declaration const *> d) {
    (*this)(node->operand(), d);
  }

  void operator()(ArgumentType const *node,
                  core::DependencyNode<Declaration const *> d) {
    auto [iter, inserted] = relevant_decls_.try_emplace(node->name());
    edges_.emplace_back(
        d,
        core::DependencyNode<Declaration const *>::ArgumentType(&iter->second));
  }

  void operator()(ArrayLiteral const *node,
                  core::DependencyNode<Declaration const *> d) {
    for (auto const *expr : node->elems()) { (*this)(expr, d); }
  }

  void operator()(ArrayType const *node,
                  core::DependencyNode<Declaration const *> d) {
    for (auto const &len : node->lengths()) { (*this)(len, d); }
    (*this)(node->data_type(), d);
  }

  void operator()(Assignment const *node,
                  core::DependencyNode<Declaration const *> d) {
    for (auto const *l : (node->lhs())) { (*this)(l, d); }
    for (auto const *r : (node->rhs())) { (*this)(r, d); }
  }

  void operator()(BinaryOperator const *node,
                  core::DependencyNode<Declaration const *> d) {
    (*this)(&node->lhs(), d);
    (*this)(&node->rhs(), d);
  }

  void operator()(BlockNode const *node,
                  core::DependencyNode<Declaration const *> d) {
    for (auto const &p : node->params()) { (*this)(&p.value, d); }
    for (auto const *stmt : node->stmts()) { (*this)(stmt, d); }
  }

  void operator()(BuiltinFn const *node,
                  core::DependencyNode<Declaration const *> d) {}

  void operator()(Call const *node,
                  core::DependencyNode<Declaration const *> d) {
    (*this)(node->callee(), d);
    for (auto const &arg : node->arguments()) { (*this)(&arg.expr(), d); }
  }

  void operator()(Cast const *node,
                  core::DependencyNode<Declaration const *> d) {
    (*this)(node->expr(), d);
    (*this)(node->type(), d);
  }

  void operator()(ComparisonOperator const *node,
                  core::DependencyNode<Declaration const *> d) {
    for (auto const *expr : node->exprs()) { (*this)(expr, d); }
  }

  void operator()(Declaration const *node,
                  core::DependencyNode<Declaration const *> d) {
    if (node->type_expr()) { (*this)(node->type_expr(), d); }
    if (node->init_val()) { (*this)(node->init_val(), d); }
  }

  void operator()(DesignatedInitializer const *node,
                  core::DependencyNode<Declaration const *> d) {
    (*this)(node->type(), d);
    for (auto const *assignment : node->assignments()) {
      (*this)(assignment, d);
    }
  }

  void operator()(EnumLiteral const *node,
                  core::DependencyNode<Declaration const *> d) {
    for (auto const &[enumerator, value] : node->specified_values()) {
      (*this)(value.get(), d);
    }
  }

  void operator()(FunctionLiteral const *node,
                  core::DependencyNode<Declaration const *> d) {
    for (auto const &param : node->params()) { (*this)(&param.value, d); }
    if (auto outputs = node->outputs()) {
      for (auto const &out : *outputs) { (*this)(out, d); }
    }
  }

  void operator()(FunctionType const *node,
                  core::DependencyNode<Declaration const *> d) {
    for (auto const *param : node->params()) { (*this)(param, d); }
    for (auto const *out : node->outputs()) { (*this)(out, d); }
  }

  void operator()(ShortFunctionLiteral const *node,
                  core::DependencyNode<Declaration const *> d) {
    for (auto const &param : node->params()) { (*this)(&param.value, d); }
  }

  void operator()(Identifier const *node,
                  core::DependencyNode<Declaration const *> d) {
    auto [iter, inserted] = relevant_decls_.try_emplace(node->name());
    edges_.emplace_back(
        d, core::DependencyNode<Declaration const *>::ParameterValue(
               &iter->second));
  }

  void operator()(Import const *node,
                  core::DependencyNode<Declaration const *> d) {
    (*this)(node->operand(), d);
  }

  void operator()(Index const *node,
                  core::DependencyNode<Declaration const *> d) {
    (*this)(node->lhs(), d);
    (*this)(node->rhs(), d);
  }

  void operator()(InterfaceLiteral const *node,
                  core::DependencyNode<Declaration const *> d) {
    for (auto &[name, expr] : node->entries()) {
      (*this)(name.get(), d);
      (*this)(expr.get(), d);
    }
  }

  void operator()(Module const *node,
                  core::DependencyNode<Declaration const *> d) {}

  void operator()(Label const *node,
                  core::DependencyNode<Declaration const *> d) {}

  void operator()(ReturnStmt const *node,
                  core::DependencyNode<Declaration const *> d) {
    for (auto *expr : node->exprs()) { (*this)(expr, d); }
  }

  void operator()(YieldStmt const *node,
                  core::DependencyNode<Declaration const *> d) {
    for (auto const &arg : node->arguments()) { (*this)(&arg.expr(), d); }
  }

  void operator()(ScopeLiteral const *node,
                  core::DependencyNode<Declaration const *> d) {
    for (auto const &param : node->params()) { (*this)(&param.value, d); }
    for (auto const *stmt : node->stmts()) { (*this)(stmt, d); }
  }

  void operator()(ScopeNode const *node,
                  core::DependencyNode<Declaration const *> d) {
    (*this)(node->name(), d);
    for (auto const &arg : node->arguments()) { (*this)(&arg.expr(), d); }
    for (auto const &block : node->blocks()) { (*this)(&block, d); }
  }

  void operator()(SliceType const *node,
                  core::DependencyNode<Declaration const *> d) {
    (*this)(node->data_type(), d);
  }

  void operator()(StructLiteral const *node,
                  core::DependencyNode<Declaration const *> d) {
    for (auto const &f : node->fields()) { (*this)(&f, d); }
  }

  void operator()(PatternMatch const *node,
                  core::DependencyNode<Declaration const *> d) {
    ASSERT(node->is_binary() == false);
    (*this)(&node->pattern(), d);
  }

  void operator()(ParameterizedStructLiteral const *node,
                  core::DependencyNode<Declaration const *> d) {
    for (auto const &param : node->params()) { (*this)(&param.value, d); }
    for (auto const &f : node->fields()) { (*this)(&f, d); }
  }

  void operator()(Terminal const *node,
                  core::DependencyNode<Declaration const *> d) {}

  void operator()(UnaryOperator const *node,
                  core::DependencyNode<Declaration const *> d) {
    (*this)(node->operand(), d);
  }

  void operator()(IfStmt const *node,
                  core::DependencyNode<Declaration const *> d) {
    (*this)(&node->condition(), d);

    for (auto const *s : node->true_block()) { (*this)(s, d); }
    if (node->has_false_block()) {
      for (auto const *s : node->false_block()) { (*this)(s, d); }
    }
  }

  void operator()(WhileStmt const *node,
                  core::DependencyNode<Declaration const *> d) {
    (*this)(&node->condition(), d);
    for (auto const *s : node->body()) { (*this)(s, d); }
  }

 private:
  base::Graph<core::DependencyNode<Declaration>> graph_;
  std::vector<Declaration const *> to_process_;
  absl::node_hash_map<std::string_view, Declaration const *> relevant_decls_;
  std::vector<std::pair<core::DependencyNode<Declaration const *>,
                        core::DependencyNode<Declaration const *>>>
      edges_;
};

}  // namespace

base::Graph<core::DependencyNode<Declaration>> BuildParamDependencyGraph(
<<<<<<< HEAD
    core::Params<Declaration> const &params) {
=======
    core::Parameters<std::unique_ptr<Declaration>> const &params) {
>>>>>>> d21e7002
  return ParamDependencyGraphBuilder(params).Visit();
}

}  // namespace ast<|MERGE_RESOLUTION|>--- conflicted
+++ resolved
@@ -10,11 +10,7 @@
 struct ParamDependencyGraphBuilder {
   using signature = void(core::DependencyNode<Declaration const *>);
   explicit ParamDependencyGraphBuilder(
-<<<<<<< HEAD
-      core::Params<Declaration> const &params) {
-=======
-      core::Parameters<std::unique_ptr<Declaration>> const &params) {
->>>>>>> d21e7002
+      core::Parameters<Declaration> const &params) {
     to_process_.reserve(params.size());
     for (auto const &param : params) {
       // Parameters must not be multiple-declarations.
@@ -299,11 +295,7 @@
 }  // namespace
 
 base::Graph<core::DependencyNode<Declaration>> BuildParamDependencyGraph(
-<<<<<<< HEAD
-    core::Params<Declaration> const &params) {
-=======
-    core::Parameters<std::unique_ptr<Declaration>> const &params) {
->>>>>>> d21e7002
+    core::Parameters<Declaration> const &params) {
   return ParamDependencyGraphBuilder(params).Visit();
 }
 
