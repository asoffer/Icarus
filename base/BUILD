package(default_visibility = ["//visibility:public"])
<<<<<<< HEAD
load("//:defs.bzl", "cc_lib")
=======
load("//:defs.bzl", "cc_component", "cc_lib")
>>>>>>> 5f0ae30c

cc_lib(
    name = "bag",
    deps = [],
    header_only = True,
    test_deps = None,
)

cc_lib(
    name = "debug",
    deps = [":matchers", ":log"],
    header_only = True,
    test_deps = None,
)

cc_lib(
    name = "expected",
    deps = [":stringify"],
    header_only = True,
    test_deps = None,
)


cc_lib(
    name = "cast",
    deps = [":debug"],
    header_only = True,
    test_deps = None,
)


cc_lib(
    name = "graph",
    deps = [
        "@com_google_absl//absl/container:flat_hash_map",
        "@com_google_absl//absl/container:flat_hash_set",
    ],
    header_only = True,
    test_deps = None,
)
 
cc_lib(
    name = "guarded", 
    deps = [],
    header_only = True,
    test_deps = None,
)


cc_lib(
    name = "interval",
<<<<<<< HEAD
    deps = [":debug"],
    header_only = True,
    test_deps = None,
)

cc_lib(
    name = "lazy", 
    deps = [],
    header_only = True,
    test_deps = None,
)

cc_lib(
    name = "log",
    deps = [
        ":guarded",
        ":stringify",
        "@com_google_absl//absl/container:flat_hash_map",
        "@com_google_absl//absl/container:flat_hash_set",
    ],
    test_deps = None,
)

cc_lib(
    name = "macros",
    deps = [],
    header_only = True,
    test_deps = None,
)

cc_lib(
    name = "matchers",
    deps = [":tuple"],
    header_only = True,
    test_deps = None,
)

cc_lib(
    name = "meta",
    deps = [],
    header_only = True,
    test_deps = [],
)

cc_lib(
    name = "move_func",
    deps = [],
    header_only = True,
    test_deps = [],
)

cc_lib(
    name = "permutation", 
    deps = ["@com_google_absl//absl/random"],
    header_only = True,
    test_deps = None,
)

cc_lib(
    name = "scope",
    deps = [":macros"],
    header_only = True,
    test_deps = [],
)

cc_lib(
    name = "stringify",
    deps = [":tuple"],
    header_only = True,
    test_deps = [],
)

cc_lib(
    name = "strong_types",
    deps = [
        ":debug",
        ":meta",
        ":stringify",
        "@com_google_absl//absl/strings",
=======
    intf_deps = [":debug"],
    impl_deps = None,
    test_deps = None,
)

cc_component(name = "lazy", impl_deps = None, test_deps = None)
cc_component(name = "log",
             intf_deps = [
                 ":guarded",
                 ":stringify",
                 "@com_google_absl//absl/container:flat_hash_map",
                 "@com_google_absl//absl/container:flat_hash_set",
                 ],
             impl_deps = [],
             test_deps = None)
cc_component(name = "macros", impl_deps = None, test_deps = None)
cc_component(name = "matchers",
             intf_deps = [":tuple"],
             impl_deps = None,
             test_deps = None)
cc_component(name = "meta", impl_deps = None, test_deps = [])
cc_component(name = "move_func", impl_deps = None, test_deps = [])
cc_component(name = "permutation", 
             intf_deps = ["@com_google_absl//absl/random"],
             impl_deps = None,
             test_deps = None)
cc_component(name = "owned_ptr", impl_deps = None, test_deps = None)
cc_component(name = "scope",
             intf_deps = [":macros"],
             impl_deps = None, 
             test_deps = [])
cc_component(name = "stringify",
             intf_deps = [":tuple"],
             impl_deps = None,
             test_deps = [])
cc_component(name = "strong_types",
             intf_deps = [
                 ":debug",
                 ":meta",
                 ":stringify",
                 "@com_google_absl//absl/strings",
             ],
             impl_deps = None,
             test_deps = None)
cc_component(name = "tag", intf_deps = [], impl_deps = None, test_deps = None)
cc_component(name = "tuple", intf_deps = [], impl_deps = None, test_deps = [])

cc_component(
    name = "untyped_buffer",
    intf_deps = [
        ":debug",
        ":unaligned_ref",
>>>>>>> 5f0ae30c
    ],
    header_only = True,
    test_deps = None,
)

cc_lib(
    name = "tag",
    deps = [],
    header_only = True,
    test_deps = None,
)

cc_lib(
    name = "tuple",
    deps = [],
    header_only = True,
    test_deps = [],
)

cc_lib(
    name = "untyped_buffer",
    deps = [
        ":debug",
        "@com_google_absl//absl/strings",
    ],
    test_deps = [],
)
<<<<<<< HEAD
=======

cc_lib(
    name = "unaligned_ref",
    deps = [],
    header_only = True,
    test_deps = [],
)
>>>>>>> 5f0ae30c

cc_lib(
    name = "util",
    deps = [],
    header_only = True,
    test_deps = None,
)

cc_lib(
    name = "ptr_span",
    deps = [],
    header_only = True,
    test_deps = None,
)<|MERGE_RESOLUTION|>--- conflicted
+++ resolved
@@ -1,9 +1,5 @@
 package(default_visibility = ["//visibility:public"])
-<<<<<<< HEAD
 load("//:defs.bzl", "cc_lib")
-=======
-load("//:defs.bzl", "cc_component", "cc_lib")
->>>>>>> 5f0ae30c
 
 cc_lib(
     name = "bag",
@@ -55,7 +51,6 @@
 
 cc_lib(
     name = "interval",
-<<<<<<< HEAD
     deps = [":debug"],
     header_only = True,
     test_deps = None,
@@ -135,60 +130,6 @@
         ":meta",
         ":stringify",
         "@com_google_absl//absl/strings",
-=======
-    intf_deps = [":debug"],
-    impl_deps = None,
-    test_deps = None,
-)
-
-cc_component(name = "lazy", impl_deps = None, test_deps = None)
-cc_component(name = "log",
-             intf_deps = [
-                 ":guarded",
-                 ":stringify",
-                 "@com_google_absl//absl/container:flat_hash_map",
-                 "@com_google_absl//absl/container:flat_hash_set",
-                 ],
-             impl_deps = [],
-             test_deps = None)
-cc_component(name = "macros", impl_deps = None, test_deps = None)
-cc_component(name = "matchers",
-             intf_deps = [":tuple"],
-             impl_deps = None,
-             test_deps = None)
-cc_component(name = "meta", impl_deps = None, test_deps = [])
-cc_component(name = "move_func", impl_deps = None, test_deps = [])
-cc_component(name = "permutation", 
-             intf_deps = ["@com_google_absl//absl/random"],
-             impl_deps = None,
-             test_deps = None)
-cc_component(name = "owned_ptr", impl_deps = None, test_deps = None)
-cc_component(name = "scope",
-             intf_deps = [":macros"],
-             impl_deps = None, 
-             test_deps = [])
-cc_component(name = "stringify",
-             intf_deps = [":tuple"],
-             impl_deps = None,
-             test_deps = [])
-cc_component(name = "strong_types",
-             intf_deps = [
-                 ":debug",
-                 ":meta",
-                 ":stringify",
-                 "@com_google_absl//absl/strings",
-             ],
-             impl_deps = None,
-             test_deps = None)
-cc_component(name = "tag", intf_deps = [], impl_deps = None, test_deps = None)
-cc_component(name = "tuple", intf_deps = [], impl_deps = None, test_deps = [])
-
-cc_component(
-    name = "untyped_buffer",
-    intf_deps = [
-        ":debug",
-        ":unaligned_ref",
->>>>>>> 5f0ae30c
     ],
     header_only = True,
     test_deps = None,
@@ -209,23 +150,21 @@
 )
 
 cc_lib(
-    name = "untyped_buffer",
-    deps = [
-        ":debug",
-        "@com_google_absl//absl/strings",
-    ],
-    test_deps = [],
-)
-<<<<<<< HEAD
-=======
-
-cc_lib(
     name = "unaligned_ref",
     deps = [],
     header_only = True,
     test_deps = [],
 )
->>>>>>> 5f0ae30c
+
+cc_lib(
+    name = "untyped_buffer",
+    deps = [
+        ":debug",
+        ":unaligned_ref",
+        "@com_google_absl//absl/strings",
+    ],
+    test_deps = [],
+)
 
 cc_lib(
     name = "util",
