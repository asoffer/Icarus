--- conflicted
+++ resolved
@@ -42,17 +42,13 @@
     return module_.insert(b, e);
   }
 
-<<<<<<< HEAD
   base::PtrSpan<ast::Node const> set_module(ast::Module m) {
     module_ = std::move(m);
     return module_.stmts();
   }
 
-  absl::Span<Module::SymbolInformation const> Exported(std::string_view name) {
-=======
   absl::Span<Module::SymbolInformation const> Exported(
       std::string_view name) const {
->>>>>>> d21e7002
     auto iter = exported_.find(name);
     if (iter == exported_.end()) { return {}; }
 
