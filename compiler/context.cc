#include "compiler/context.h"

#include "absl/strings/str_format.h"
#include "ir/value/scope.h"
#include "type/slice.h"

namespace compiler {

struct Context::Subcontext {
  explicit Subcontext(Context &&context) : context(std::move(context)) {}
  core::Parameters<type::QualType> parameter_types;
  std::vector<type::Type> rets;
  Context context;
};

Context::Context(ir::Module *ir_mod) : ir_module_(*ASSERT_NOT_NULL(ir_mod)) {}

Context::Context(Context &&) = default;
Context::~Context()          = default;

Context::Context(Context *parent) : Context(&ASSERT_NOT_NULL(parent)->ir()) {
  tree_.parent = parent;
}

Context Context::ScratchpadSubcontext() { return Context(this); }

std::string Context::DebugString() const {
  std::string out = "context[";
  for (auto *p = this; p; p = p->parent()) {
    absl::StrAppendFormat(&out, " %p", p);
  }
  return out + " ]";
}

Context::InsertSubcontextResult Context::InsertSubcontext(
    ast::ParameterizedExpression const *node, BoundParameters const &params,
    Context &&context) {
  auto &map = tree_.children[node];
  auto [iter, inserted] =
      map.try_emplace(params, std::make_unique<Subcontext>(std::move(context)));

  if (inserted) {
    LOG("Instantiate", "Context inserted as %p", &iter->second->context);
    params.ForEachBinding(
        [&c = iter->second->context](
            ast::Declaration::Id const *id,
            BoundParameters::BoundParameterReference const &binding) {
          auto qt = binding.qual_type();
          if (auto value = binding.value(); not value.empty()) {
            LOG("Instantiate", "    Parameter has type %s and value %s", qt,
                qt.type().Representation(value));
            c.SetConstant(id, value);
          } else {
            LOG("Instantiate", "    Parameter has type %s", qt);
          }

          c.set_qual_type(id, qt);
          c.set_qual_type(&id->declaration(), qt);
        });
  }

  auto &[parameter_types, rets, ctx] = *iter->second;

<<<<<<< HEAD
  parameter_types =
      node->params().Transform([&c = iter->second->context](auto const &d) {
        return c.qual_types(&d)[0];
      });
=======
  parameter_types.clear();
  auto const &c = iter->second->context;
  for (auto const &[name, value, flags] : node->params()) {
    parameter_types.append(name, c.qual_types(value.get())[0], flags);
  }
>>>>>>> d21e7002

  return InsertSubcontextResult{
      .params   = parameter_types,
      .rets     = rets,
      .context  = ctx,
      .inserted = inserted,
  };
}

Context::FindSubcontextResult Context::FindSubcontext(
    ast::ParameterizedExpression const *node, BoundParameters const &params) {
  auto children_iter = tree_.children.find(node);
  if (children_iter == tree_.children.end()) {
    return ASSERT_NOT_NULL(parent())->FindSubcontext(node, params);
  }
  auto &map = children_iter->second;
  auto iter = map.find(params);
  ASSERT(iter != map.end());
  auto &[parameter_types, rets, context] = *iter->second;
  return FindSubcontextResult{
      .fn_type = type::Func(parameter_types, rets),
      .context = context,
  };
}

absl::Span<type::QualType const> Context::qual_types(
    ast::Expression const *expr) const {
  auto iter = qual_types_.find(expr);
  if (iter != qual_types_.end()) { return iter->second; }
  if (auto const *p = parent()) { return p->qual_types(expr); }
  UNREACHABLE(expr->DebugString(), DebugString());
}

absl::Span<type::QualType const> Context::maybe_qual_type(
    ast::Expression const *expr) const {
  auto iter = qual_types_.find(expr);
  if (iter != qual_types_.end()) { return iter->second; }
  if (parent()) { return parent()->maybe_qual_type(expr); }
  return absl::Span<type::QualType const>();
}

absl::Span<type::QualType const> Context::set_qual_types(
    ast::Expression const *expr, absl::Span<type::QualType const> qts) {
  auto [iter, inserted] = qual_types_.try_emplace(expr, qts.begin(), qts.end());
  if (auto const *id = expr->if_as<ast::Declaration::Id>()) {
    ASSERT(qts.size() == 1);
    qt_callback()(id, qts[0]);
  }
  return iter->second;
}

absl::Span<type::QualType const> Context::set_qual_type(
    ast::Expression const *expr, type::QualType r) {
  auto [iter, inserted] = qual_types_.try_emplace(expr, 1, r);
  if (auto const *id = expr->if_as<ast::Declaration::Id>()) {
    qt_callback()(id, r);
  }
  return iter->second;
}

void Context::CompleteType(ast::Expression const *expr, bool success) {
  if (auto iter = qual_types_.find(expr); iter != qual_types_.end()) {
    if (not success) {
      for (auto &qt : iter->second) { qt.MarkError(); }
    }
    return;
  }
  // Note: It is possible that we never find the type, because the original
  // verification had an error.
  if (parent()) { parent()->CompleteType(expr, success); }
}

absl::Span<ast::Declaration::Id const *const> Context::decls(
    ast::Identifier const *id) const {
  auto iter = decls_.find(id);
  if (iter == decls_.end()) { return ASSERT_NOT_NULL(parent())->decls(id); }
  return iter->second;
}

void Context::set_decls(ast::Identifier const *id,
                        std::vector<ast::Declaration::Id const *> decls) {
  [[maybe_unused]] auto [iter, inserted] = decls_.emplace(id, std::move(decls));
  ASSERT(inserted == true);
}

ir::CompleteResultBuffer const &Context::SetConstant(
    ast::Declaration::Id const *id, ir::CompleteResultRef const &ref) {
  ir::CompleteResultBuffer buffer;
  buffer.append(ref);
  return SetConstant(id, buffer);
}

ir::CompleteResultBuffer const &Context::SetConstant(
    ast::Declaration::Id const *id, ir::CompleteResultBuffer const &buffer) {
  auto const &buf = constants_.try_emplace(id, buffer).first->second;
  value_callback()(id, buf);
  return buf;
}

ir::CompleteResultBuffer const *Context::Constant(
    ast::Declaration::Id const *id) const {
  auto iter = constants_.find(id);
  if (iter != constants_.end()) { return &iter->second; }
  if (parent() != nullptr) { return parent()->Constant(id); }
  return nullptr;
}

void Context::LoadConstantAddress(ast::Expression const *expr,
                                  ir::PartialResultBuffer &out) const {
  if (auto iter = constants_.find(expr); iter != constants_.end()) {
    out.append(iter->second[0].raw());
  } else {
    ASSERT_NOT_NULL(parent())->LoadConstant(expr, out);
  }
}

void Context::LoadConstant(ast::Expression const *expr,
                           ir::CompleteResultBuffer &out) const {
  if (auto iter = constants_.find(expr); iter != constants_.end()) {
    out.append(iter->second);
  } else {
    ASSERT_NOT_NULL(parent())->LoadConstant(expr, out);
  }
}

void Context::LoadConstant(ast::Expression const *expr,
                           ir::PartialResultBuffer &out) const {
  if (auto iter = constants_.find(expr); iter != constants_.end()) {
    out.append(iter->second);
  } else {
    ASSERT_NOT_NULL(parent())->LoadConstant(expr, out);
  }
}

bool Context::TryLoadConstant(ast::Declaration::Id const *id,
                              ir::PartialResultBuffer &out) const {
  if (auto iter = constants_.find(id); iter != constants_.end()) {
    if (qual_types(id)[0].type().is_big()) {
      out.append(iter->second[0].raw().data());
    } else {
      out.append(iter->second);
    }
    return true;
  } else if (parent() != nullptr) {
    return parent()->TryLoadConstant(id, out);
  }
  return false;
}

type::Type TerminalType(ast::Terminal const &node) {
  type::Type t;
  base::MetaValue mv = node.type();
  if (mv == base::meta<ir::Integer>) {
    t = type::Integer;
  } else if (mv == base::meta<bool>) {
    t = type::Bool;
  } else if (mv == base::meta<ir::Char>) {
    t = type::Char;
  } else if (mv == base::meta<float>) {
    t = type::F32;
  } else if (mv == base::meta<double>) {
    t = type::F64;
  } else if (mv == base::meta<ir::Slice>) {
    t = type::Slc(type::Char);
  } else if (mv == base::meta<ir::addr_t>) {
    t = type::NullPtr;
  } else if (mv == base::meta<type::Type>) {
    t = type::Type_;
  } else {
    UNREACHABLE(mv.name());
  }
  return t;
}

}  // namespace compiler<|MERGE_RESOLUTION|>--- conflicted
+++ resolved
@@ -61,18 +61,11 @@
 
   auto &[parameter_types, rets, ctx] = *iter->second;
 
-<<<<<<< HEAD
-  parameter_types =
-      node->params().Transform([&c = iter->second->context](auto const &d) {
-        return c.qual_types(&d)[0];
-      });
-=======
   parameter_types.clear();
   auto const &c = iter->second->context;
   for (auto const &[name, value, flags] : node->params()) {
-    parameter_types.append(name, c.qual_types(value.get())[0], flags);
-  }
->>>>>>> d21e7002
+    parameter_types.append(name, c.qual_types(&value)[0], flags);
+  }
 
   return InsertSubcontextResult{
       .params   = parameter_types,
