#include <utility>
#include <vector>

#include "absl/types/span.h"
#include "ast/ast.h"
#include "compiler/context.h"
#include "compiler/module.h"
#include "compiler/verify/verify.h"
#include "core/call.h"

namespace compiler {

absl::flat_hash_set<module::Module *> ModulesFromTypeProvenance(
    absl::flat_hash_set<type::Type> const &adl_types,
    module::ModuleTable const &table);

std::optional<core::Arguments<type::Typed<ir::CompleteResultRef>>>
VerifyArguments(TypeVerifier &tv,
                absl::Span<ast::Call::Argument const> arguments,
                ir::CompleteResultBuffer &out);

<<<<<<< HEAD
std::optional<core::Params<type::QualType>> VerifyParameters(
    TypeVerifier &tv, core::Params<ast::Declaration> const &params);
=======
std::optional<core::Parameters<type::QualType>> VerifyParameters(
    TypeVerifier &tv,
    core::Parameters<std::unique_ptr<ast::Declaration>> const &params);
>>>>>>> d21e7002

struct VerifyCallParameters {
  ast::Expression const *call;
  CallMetadata::callee_locator_t callee;
  core::Arguments<type::Typed<ir::CompleteResultRef>> const arguments;
};

std::variant<
    type::Typed<CallMetadata::callee_locator_t>,
    absl::flat_hash_map<type::Callable const *, core::CallabilityResult>>
VerifyCall(TypeVerifier &tv, VerifyCallParameters const &vcp);

std::variant<
    std::vector<type::QualType>,
    absl::flat_hash_map<type::Callable const *, core::CallabilityResult>>
VerifyReturningCall(TypeVerifier &tv, VerifyCallParameters const &vcp);

bool ForEachSymbolQualType(ast::Scope const *start, std::string_view name,
                           std::invocable<type::QualType> auto &&fn) {
  auto const &context = start->module().as<CompiledModule>().context();
  for (ast::Scope const &s : start->ancestors()) {
    if (auto iter = s.decls_.find(name); iter != s.decls_.end()) {
      for (auto const *id : iter->second) {
        if (not fn(context.qual_types(id)[0])) { return false; }
      }
    }

    for (auto *mod : s.embedded_modules()) {
      for (auto const &symbol_info : mod->Exported(name)) {
        // TODO: what about transitivity for embedded modules?
        if (not fn(symbol_info.qualified_type)) { return false; }
      }
    }
  }
  return true;
}
}  // namespace compiler<|MERGE_RESOLUTION|>--- conflicted
+++ resolved
@@ -19,14 +19,8 @@
                 absl::Span<ast::Call::Argument const> arguments,
                 ir::CompleteResultBuffer &out);
 
-<<<<<<< HEAD
-std::optional<core::Params<type::QualType>> VerifyParameters(
-    TypeVerifier &tv, core::Params<ast::Declaration> const &params);
-=======
 std::optional<core::Parameters<type::QualType>> VerifyParameters(
-    TypeVerifier &tv,
-    core::Parameters<std::unique_ptr<ast::Declaration>> const &params);
->>>>>>> d21e7002
+    TypeVerifier &tv, core::Parameters<ast::Declaration> const &params);
 
 struct VerifyCallParameters {
   ast::Expression const *call;
