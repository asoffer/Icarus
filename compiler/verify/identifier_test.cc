--- conflicted
+++ resolved
@@ -58,15 +58,8 @@
   auto const *id = mod.Append<ast::Identifier>("f");
   auto const *qt = mod.context().qual_type(id);
   ASSERT_EQ(qt, nullptr);
-  EXPECT_THAT(
-      mod.consumer.diagnostics(),
-<<<<<<< HEAD
-      UnorderedElementsAre(Pair("type-error", "shadowing-declaration"),
-                           Pair("type-error", "shadowing-declaration"),
-                           Pair("type-error", "shadowing-declaration")));
-=======
-      ElementsAre(Pair("type-error", "shadowing-declaration")));
->>>>>>> c121d398
+  EXPECT_THAT(mod.consumer.diagnostics(),
+              ElementsAre(Pair("type-error", "shadowing-declaration")));
 }
 
 TEST(Identifier, CyclicDependency) {
