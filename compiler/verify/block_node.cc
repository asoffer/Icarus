#include "ast/ast.h"
#include "compiler/context.h"
#include "compiler/instantiate.h"
#include "compiler/verify/verify.h"

namespace compiler {

type::QualType VerifyConcrete(CompilationDataReference data,
                              ast::BlockNode const *node) {
  bool has_error   = false;
<<<<<<< HEAD
  auto param_types = node->params().Transform([&](auto const &p) {
    auto qt = VerifyType(data, &p)[0];
=======
  core::Parameters<type::QualType> param_types;
  for (auto const &[name, value, flags] : node->params()) {
    auto qt = VerifyType(data, value.get())[0];
>>>>>>> d21e7002
    has_error |= qt.HasErrorMark();
    param_types.append(name, qt, flags);
  }

  if (not has_error) {
    LOG("BlockNode", "Verifying %s %s", node->DebugString(),
        data.context().DebugString());
    for (auto *stmt : node->stmts()) {
      absl::Span<type::QualType const> qts = VerifyType(data, stmt);
      if (qts.size() == 1 and not qts[0].ok()) { has_error = true; }
    }
  }

  auto qt = type::QualType::Constant(type::Blk(std::move(param_types)));
  if (has_error) { qt.MarkError(); }
  return qt;
}

type::QualType VerifyGeneric(CompilationDataReference comp_data,
                             ast::BlockNode const *node) {
  auto gen = [node, comp_data = comp_data.data()](
                 WorkResources const &wr,
                 core::Arguments<type::Typed<ir::CompleteResultRef>> const
                     &args) mutable -> type::Block const * {
    ASSIGN_OR(
        return nullptr,  //
               auto result,
               Instantiate(CompilationDataReference(&comp_data), node, args));
    auto const &[params, rets_ref, context, inserted] = result;

    if (inserted) {
      LOG("BlockNode", "inserted! %s into %s", node->DebugString(),
          context.DebugString());
      CompilationData data{.context        = &context,
                           .work_resources = wr,
                           .resources      = comp_data.resources};
      auto qt = VerifyConcrete(CompilationDataReference(&data), node);
      // TODO: Provide a mechanism by which this can fail.
      ASSERT(qt.ok() == true);
      // TODO: We shouldn't have a queue per compiler. We may not be able to
      // verify these yet.
      return &qt.type().as<type::Block>();
    } else {
      LOG("BlockNode", "cached! %s", node->DebugString());
      return type::Blk(params);
    }
  };

  return type::QualType::Constant(
      type::Allocate<type::Generic<type::Block>>(std::move(gen)));
}

absl::Span<type::QualType const> TypeVerifier::VerifyType(
    ast::BlockNode const *node) {
  LOG("BlockNode", "Verifying %s", node->DebugString());

  // TODO: Verify that the block's name makes sense.
  return context().set_qual_type(node, node->is_generic()
                                           ? VerifyGeneric(*this, node)
                                           : VerifyConcrete(*this, node));
}

}  // namespace compiler<|MERGE_RESOLUTION|>--- conflicted
+++ resolved
@@ -8,14 +8,9 @@
 type::QualType VerifyConcrete(CompilationDataReference data,
                               ast::BlockNode const *node) {
   bool has_error   = false;
-<<<<<<< HEAD
-  auto param_types = node->params().Transform([&](auto const &p) {
-    auto qt = VerifyType(data, &p)[0];
-=======
   core::Parameters<type::QualType> param_types;
   for (auto const &[name, value, flags] : node->params()) {
-    auto qt = VerifyType(data, value.get())[0];
->>>>>>> d21e7002
+    auto qt = VerifyType(data, &value)[0];
     has_error |= qt.HasErrorMark();
     param_types.append(name, qt, flags);
   }
