--- conflicted
+++ resolved
@@ -445,12 +445,6 @@
         ":work_graph",
         "//base:log",
         "//base:untyped_buffer",
-<<<<<<< HEAD
-        "//diagnostic/consumer:streaming",
-        "//frontend/lex",
-        "//frontend:parse",
-=======
->>>>>>> 96c5f77a
         "//ir/interpreter:evaluate",
         "//ir:subroutine",
         "//module",
