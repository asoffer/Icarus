#include "compiler/dispatch/parameters_and_arguments.h"

#include "ast/ast.h"
#include "base/debug.h"
#include "interpretter/evaluate.h"
#include "ir/value/fn.h"
#include "type/function.h"
#include "type/generic_function.h"

namespace compiler {
namespace {
core::Params<type::QualType> ExtractParamTypes(Compiler *compiler,
                                               ast::Declaration const *decl) {
  auto *decl_type = ASSERT_NOT_NULL(compiler->type_of(decl));
  if (decl->flags() & ast::Declaration::f_IsConst) {
    if (auto const *fn_type = decl_type->if_as<type::Function>()) {
      auto f = interpretter::EvaluateAs<ir::Fn>(
          compiler->MakeThunk(decl, decl_type));

      switch (f.kind()) {
        case ir::Fn::Kind::Native:
          return f.native()->params().Transform([](auto const &p) {
            return type::QualType::NonConstant(p.type());
          });
        case ir::Fn::Kind::Builtin:
          return fn_type->params().Transform(
              [](auto const &p) { return type::QualType::NonConstant(p); });
        case ir::Fn::Kind::Foreign:
          return fn_type->params().Transform(
              [](auto const &p) { return type::QualType::NonConstant(p); });
      }
      UNREACHABLE();
    } else if (auto *jump_type = decl_type->if_as<type::Jump>()) {
      auto j = interpretter::EvaluateAs<ir::Jump const *>(
          compiler->MakeThunk(decl, decl_type));
<<<<<<< HEAD
      return static_cast<core::Params<type::Typed<ast::Declaration const *>>>(
          j->params());
    } else if (decl_type == type::Generic) {
      // TODO determine how to evaluate this with an interpretter.
      if (auto *fn_lit = decl->init_val()->if_as<ast::FunctionLiteral>()) {
        core::Params<type::Typed<ast::Declaration const *>> params;
        return fn_lit->params().Transform([&](auto const &p) {
          type::Type const *t = interpretter::EvaluateAs<type::Type const *>(
              compiler->MakeThunk(p->type_expr(), type::Type_));
          return type::Typed<ast::Declaration const *>(p.get(), t);
=======
      return j->params().Transform(
          [](auto const &p) { return type::QualType::NonConstant(p.type()); });
    } else if (decl_type->is<type::GenericFunction>()) {
      // TODO determine how to evaluate this with an interpretter.
      if (auto *fn_lit = decl->init_val()->if_as<ast::FunctionLiteral>()) {
        return fn_lit->params().Transform([&](auto const &p) {
          type::Type const *t = interpretter::EvaluateAs<type::Type const *>(
              compiler->MakeThunk(p->type_expr(), type::Type_));
          return type::QualType::NonConstant(t);
>>>>>>> a2ed4d60
        });
      } else {
        NOT_YET(decl->init_val()->DebugString());
      }
    } else {
      UNREACHABLE(decl->DebugString(), decl_type->to_string());
    }
  } else {
    if (auto const *fn_type = decl_type->if_as<type::Function>()) {
      return fn_type->params().Transform(
          [](type::Type const *t) { return type::QualType::NonConstant(t); });
    } else {
      NOT_YET(decl->DebugString());
    }
  }
}

core::Params<type::QualType> ExtractParamTypes(
    Compiler *compiler, ast::FunctionLiteral const *fn_lit) {
  return fn_lit->params().Transform([compiler](auto const &expr) {
    auto qt = compiler->qual_type_of(expr.get());
    ASSERT(qt.has_value() == true);
    return *qt;
  });
}

template <typename IndexT>
void AddType(IndexT &&index, type::Type const *t,
             std::vector<core::FnArgs<type::Type const *>> *args) {
  if (auto *vt = t->if_as<type::Variant>()) {
    std::vector<core::FnArgs<type::Type const *>> new_args;
    for (auto *v : vt->variants_) {
      for (auto fnargs : *args) {
        if constexpr (std::is_same_v<std::decay_t<IndexT>, size_t>) {
          fnargs.pos_emplace(v);
        } else {
          fnargs.named_emplace(index, v);
        }
        new_args.push_back(std::move(fnargs));
      }
    }
    *args = std::move(new_args);
  } else {
    std::for_each(
        args->begin(), args->end(),
        [&](core::FnArgs<type::Type const *> &fnargs) {
          if constexpr (std::is_same_v<std::decay_t<IndexT>, size_t>) {
            fnargs.pos_emplace(t);
          } else {
            fnargs.named_emplace(index, t);
          }
        });
  }
}

ir::Results PrepareOneArg(Compiler *c, type::Typed<ir::Results> const &arg,
                          type::Type const *param_type) {
  auto &bldr      = c->builder();
  auto *arg_var   = arg.type()->if_as<type::Variant>();
  auto *param_var = param_type->if_as<type::Variant>();
  if (arg_var and param_var) {
    NOT_YET();
  } else if (arg_var) {
    return ir::Results{bldr.PtrFix(
        bldr.VariantValue(nullptr, arg->get<ir::Addr>(0)), param_type)};
  } else if (param_var) {
    auto tmp = bldr.TmpAlloca(param_var);
    static_cast<void>(tmp);
    // TODO type::ApplyTypes<>
    // ir::Store(arg_var , tmp);
    NOT_YET(tmp);
  } else {
    // TODO other implicit conversions?
    auto *t = arg.type();
    if (t->is_big()) {
      auto r = bldr.TmpAlloca(t);
      c->EmitMoveInit(t, arg.get(), type::Typed(r, type::Ptr(t)));
      return ir::Results{r};
    } else {
      return arg.get();
    }
  }
}

}  // namespace

// TODO: Ideally we wouldn't create these all at once but rather iterate through
// the possibilities. Doing this the right way involves having sum and product
// iterators.
std::vector<core::FnArgs<type::Type const *>> ExpandedFnArgs(
    core::FnArgs<type::QualType> const &fnargs) {
  std::vector<core::FnArgs<type::Type const *>> all_expanded_options(1);
  fnargs.ApplyWithIndex([&](auto &&index, type::QualType r) {
    // TODO also maybe need the expression this came from to see if it needs
    // to be expanded.
    AddType(index, r.type(), &all_expanded_options);
  });

  return all_expanded_options;
}

core::Params<type::QualType> ExtractParamTypes(Compiler *compiler,
                                               ast::Expression const *expr) {
  if (auto const *decl = expr->if_as<ast::Declaration>()) {
    return ExtractParamTypes(compiler, decl);
  } else if (auto const *fn_lit = expr->if_as<ast::FunctionLiteral>()) {
    return ExtractParamTypes(compiler, fn_lit);
  } else {
    NOT_YET();
  }
}

std::vector<ir::Results> PrepareCallArguments(
    Compiler *compiler, type::Type const *state_ptr_type,
    core::Params<type::Type const *> const &params,
    core::FnArgs<type::Typed<ir::Results>> const &args) {
  std::vector<ir::Results> arg_results;
  arg_results.reserve(params.size());

  auto &bldr = compiler->builder();
  size_t i   = 0;
  size_t j   = 0;
  if (state_ptr_type) {
    arg_results.push_back(PrepareOneArg(compiler, args[i++], state_ptr_type));
  }
  while (i < args.pos().size()) {
    arg_results.push_back(PrepareOneArg(compiler, args[i++], params[j++].value));
  }

  for (; i < params.size(); ++i) {
    arg_results.push_back(
        PrepareOneArg(compiler, args[params[i].name], params[i].value));
  }

  return arg_results;
}

}  // namespace compiler<|MERGE_RESOLUTION|>--- conflicted
+++ resolved
@@ -33,18 +33,6 @@
     } else if (auto *jump_type = decl_type->if_as<type::Jump>()) {
       auto j = interpretter::EvaluateAs<ir::Jump const *>(
           compiler->MakeThunk(decl, decl_type));
-<<<<<<< HEAD
-      return static_cast<core::Params<type::Typed<ast::Declaration const *>>>(
-          j->params());
-    } else if (decl_type == type::Generic) {
-      // TODO determine how to evaluate this with an interpretter.
-      if (auto *fn_lit = decl->init_val()->if_as<ast::FunctionLiteral>()) {
-        core::Params<type::Typed<ast::Declaration const *>> params;
-        return fn_lit->params().Transform([&](auto const &p) {
-          type::Type const *t = interpretter::EvaluateAs<type::Type const *>(
-              compiler->MakeThunk(p->type_expr(), type::Type_));
-          return type::Typed<ast::Declaration const *>(p.get(), t);
-=======
       return j->params().Transform(
           [](auto const &p) { return type::QualType::NonConstant(p.type()); });
     } else if (decl_type->is<type::GenericFunction>()) {
@@ -54,7 +42,6 @@
           type::Type const *t = interpretter::EvaluateAs<type::Type const *>(
               compiler->MakeThunk(p->type_expr(), type::Type_));
           return type::QualType::NonConstant(t);
->>>>>>> a2ed4d60
         });
       } else {
         NOT_YET(decl->init_val()->DebugString());
